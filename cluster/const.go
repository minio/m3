// This file is part of MinIO Kubernetes Cloud
// Copyright (c) 2019 MinIO, Inc.
//
// This program is free software: you can redistribute it and/or modify
// it under the terms of the GNU Affero General Public License as published by
// the Free Software Foundation, either version 3 of the License, or
// (at your option) any later version.
//
// This program is distributed in the hope that it will be useful,
// but WITHOUT ANY WARRANTY; without even the implied warranty of
// MERCHANTABILITY or FITNESS FOR A PARTICULAR PURPOSE.  See the
// GNU Affero General Public License for more details.
//
// You should have received a copy of the GNU Affero General Public License
// along with this program.  If not, see <http://www.gnu.org/licenses/>.

package cluster

type key int

const (
	Version = `0.1.0`
	// Environment variables
	m3SystemNamespace              = "m3"
	defNS                          = "default"
	provisioningNamespace          = "provisioning"
	minioAccessKey                 = "MINIO_ACCESS_KEY"
	minioSecretKey                 = "MINIO_SECRET_KEY"
	accessKey                      = "ACCESS_KEY"
	secretKey                      = "SECRET_KEY"
	maxTenantChannelSize           = "MAX_TENANT_CHANNEL_SIZE"
	s3Domain                       = "S3_DOMAIN"
	m3Image                        = "M3_IMAGE"
	kesImage                       = "KES_IMAGE"
	m3ImagePullPolicy              = "M3_IMAGE_PULL_POLICY"
	minIOImage                     = "MINIO_IMAGE"
	minIOImagePullPolicy           = "MINIO_IMAGE_PULL_POLICY"
	maxLivenessInitialSecondsDelay = "LIVENESS_MAX_INITIAL_SECONDS_DELAY"
	pubNotReadyAddress             = "PUBLISH_NOT_READY_ADDRESS"
<<<<<<< HEAD
	kmsAddress                     = "KMS_ADDRESS"
	kmsToken                       = "KMS_TOKEN"

=======
	maxNumberOfTenantsPerSg        = "MAX_NUM_TENANTS_PER_SG"
>>>>>>> 59a20b99
	// constants
	TokenSignupEmail            = "signup-email"
	TokenResetPasswordEmail     = "reset-password-email"
	AdminTokenSetPassword       = "admin-set-password"
	NginxConfiguration          = "nginx-configuration"
	AdminIDKey              key = iota
	UserIDKey               key = iota
	TenantIDKey             key = iota
	TenantShortNameKey      key = iota
	SessionIDKey            key = iota
	WhoAmIKey               key = iota
	maxReadinessTries           = 120 // This should allow for 4 minutes of attempts

	// configurations
	cfgCoreGlobalBuckets = "core.global_buckets"

	// Development Flags
	devUseEmptyDir = "DEV_EMPTY_DIR"
)<|MERGE_RESOLUTION|>--- conflicted
+++ resolved
@@ -37,13 +37,9 @@
 	minIOImagePullPolicy           = "MINIO_IMAGE_PULL_POLICY"
 	maxLivenessInitialSecondsDelay = "LIVENESS_MAX_INITIAL_SECONDS_DELAY"
 	pubNotReadyAddress             = "PUBLISH_NOT_READY_ADDRESS"
-<<<<<<< HEAD
 	kmsAddress                     = "KMS_ADDRESS"
 	kmsToken                       = "KMS_TOKEN"
-
-=======
 	maxNumberOfTenantsPerSg        = "MAX_NUM_TENANTS_PER_SG"
->>>>>>> 59a20b99
 	// constants
 	TokenSignupEmail            = "signup-email"
 	TokenResetPasswordEmail     = "reset-password-email"
