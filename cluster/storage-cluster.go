--- conflicted
+++ resolved
@@ -187,32 +187,35 @@
 	return ch
 }
 
-<<<<<<< HEAD
 // GetListOfTenants returns a list of all tenants that currently exists on the cluster
-func GetListOfTenants(ctx *Context) chan []*StorageClusterTenant {
-	ch := make(chan []*StorageClusterTenant)
+func GetAllTenantRoutes(ctx *Context) chan []*TenantRoute {
+	ch := make(chan []*TenantRoute)
 	go func() {
 		defer close(ch)
 		query := `
 			SELECT 
-			       t1.port, t1.service_name
+			       t1.port, t1.service_name, t2.short_name
 			FROM 
-			     m3.provisioning.tenants_storage_clusters t1
+					 m3.provisioning.tenants_storage_clusters t1
+			LEFT JOIN m3.provisioning.tenants t2
+			ON t1.tenant_id = t2.id
 		`
 		rows, err := ctx.Tx.Query(query)
 		if err != nil {
 			fmt.Println(err)
 			return
 		}
-		var tenants []*StorageClusterTenant
+		var tenants []*TenantRoute
 		for rows.Next() {
+			var tenantShortName string
 			var port int32
 			var serviceName string
-			err = rows.Scan(&port, &serviceName)
+			err = rows.Scan(&port, &serviceName, &tenantShortName)
 			if err != nil {
 				fmt.Println(err)
 			}
-			tenants = append(tenants, &StorageClusterTenant{
+			tenants = append(tenants, &TenantRoute{
+				ShortName:   tenantShortName,
 				Port:        port,
 				ServiceName: serviceName,
 			})
@@ -222,14 +225,16 @@
 	return ch
 }
 
-// Represents the allocation of a tenant to a specific `StorageCluster`
-type StorageClusterTenant struct {
-=======
 // Represents the allocation of a tenant to a specific `StorageGroup`
 type StorageGroupTenant struct {
->>>>>>> 8686f13d
 	*Tenant
 	*StorageGroup
+	Port        int32
+	ServiceName string
+}
+
+type TenantRoute struct {
+	ShortName   string
 	Port        int32
 	ServiceName string
 }
