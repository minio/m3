// This file is part of MinIO Kubernetes Cloud
// Copyright (c) 2019 MinIO, Inc.
//
// This program is free software: you can redistribute it and/or modify
// it under the terms of the GNU Affero General Public License as published by
// the Free Software Foundation, either version 3 of the License, or
// (at your option) any later version.
//
// This program is distributed in the hope that it will be useful,
// but WITHOUT ANY WARRANTY; without even the implied warranty of
// MERCHANTABILITY or FITNESS FOR A PARTICULAR PURPOSE.  See the
// GNU Affero General Public License for more details.
//
// You should have received a copy of the GNU Affero General Public License
// along with this program.  If not, see <http://www.gnu.org/licenses/>.

package cluster

import (
	"context"
	"errors"
	"fmt"
	"log"
	"regexp"

	"github.com/golang-migrate/migrate/v4"
<<<<<<< HEAD
=======
	pq "github.com/lib/pq"
>>>>>>> 8dd2a1f2
	uuid "github.com/satori/go.uuid"
)

type Tenant struct {
	ID        uuid.UUID
	Name      string
	ShortName string
}

type AddTenantResult struct {
	*Tenant
	Error error
}

func AddTenant(name string, shortName string) error {
	db := GetInstance().Db
	bgCtx := context.Background()
	// Add the tenant within a transaction in case anything goes wrong during the adding process
	tx, err := db.BeginTx(bgCtx, nil)
	if err != nil {
		return err
	}

	ctx := NewContext(bgCtx, tx)

	// register the tenant
	tenantResult := <-InsertTenant(ctx, name, shortName)
	if tenantResult.Error != nil {
		tx.Rollback()
		return tenantResult.Error
	}
	fmt.Println(fmt.Sprintf("Registered as tenant %s\n", tenantResult.Tenant.ID.String()))

	// provision the tenant schema and run the migrations
	tenantSchemaCh := ProvisionTenantDB(shortName)

	// find a cluster where to allocate the tenant
	sg := <-SelectSGWithSpace(ctx)

	// Generate the Tenant's Access/Secret key and operator
	tenantConfig := TenantConfiguration{
		AccessKey: RandomKeyWithLength(16),
		SecretKey: RandomKeyWithLength(32)}

	// Create a store for the tenant's configuration
	err = CreateTenantSecrets(tenantResult.Tenant, &tenantConfig)
	if err != nil {
		return err
	}

	if sg.Error != nil {
		fmt.Println("There was an error adding the tenant, no storage group available.", sg.Error)
		tx.Rollback()
		return nil
	}
	// provision the tenant on that cluster
	err = <-ProvisionTenantOnStorageGroup(ctx, tenantResult.Tenant, sg.StorageGroup)
	if err != nil {
		tx.Rollback()
		return err
	}
	// check if we were able to provision the schema and be done running the migrations
	err = <-tenantSchemaCh
	if err != nil {
		tx.Rollback()
		return err
	}
	// announce the tenant on the router
	err = <-UpdateNginxConfiguration(ctx)
	if err != nil {
		tx.Rollback()
		return err
	}

	// if no error happened to this point
	err = tx.Commit()
	return err
}

// Creates a tenant in the DB if tenant short name is unique
func InsertTenant(ctx *Context, tenantName string, tenantShortName string) chan AddTenantResult {
	ch := make(chan AddTenantResult)
	go func() {
		defer close(ch)
		err := validTenantShortName(ctx, tenantShortName)
		if err != nil {
			ch <- AddTenantResult{Error: err}
		}
		// insert the new tenant
		tenantID := uuid.NewV4()

		query :=
			`INSERT INTO
				m3.provisioning.tenants ("id","name","short_name")
			  VALUES
				($1, $2, $3)`
		stmt, err := ctx.Prepare(query)
		if err != nil {
			log.Fatal(err)
		}
		defer stmt.Close()
		_, err = stmt.Exec(tenantID, tenantName, tenantShortName)
		if err != nil {
			log.Fatal(err)
		}

		// return result via channel

		ch <- AddTenantResult{
			Tenant: &Tenant{
				ID:        tenantID,
				Name:      tenantName,
				ShortName: tenantShortName,
			},
			Error: nil,
		}

	}()
	return ch
}

func validTenantShortName(ctx *Context, tenantShortName string) error {
	// check if the tenant short name consists valid characters
	r, err := regexp.Compile(`^[a-z0-9-]{2,64}$`)
	if err != nil {
		fmt.Println(err)
		return err
	}
	if !r.MatchString(tenantShortName) {
		return errors.New("A tenant with that short name is 2-64 characters which is only number, lowercase, dash(-)")
	}
	// check if the tenant short name is unique
	checkUniqueQuery := `
		SELECT 
		       COUNT(*) 
		FROM 
		     m3.provisioning.tenants 
		WHERE 
		      short_name=$1`
	var totalCollisions int
	row := ctx.QueryRow(checkUniqueQuery, tenantShortName)
	err = row.Scan(&totalCollisions)
	if err != nil {
		fmt.Println(err)
		return err
	}
	if totalCollisions > 0 {
		return errors.New("A tenant with that short name already exists")
	}
	return nil
}

// CreateTenantSchema creates a db schema for the tenant
func CreateTenantSchema(tenantName string) error {

	// get the DB connection for the tenant
	db := GetInstance().GetTenantDB(tenantName)

	// Since we cannot parametrize the tenant name into create schema
	// we are going to validate the tenant name
	r, err := regexp.Compile(`^[a-z0-9-]{2,64}$`)
	if err != nil {
		return err
	}
	if !r.MatchString(tenantName) {
		return errors.New("not a valid tenant name")
	}

	// format in the tenant name assuming it's safe
	query := fmt.Sprintf(`CREATE SCHEMA %s`, tenantName)

	_, err = db.Exec(query)
	if err != nil {
		return err
	}
	return nil
}

// ProvisionTenantDB runs the tenant migrations for the provided tenant
func ProvisionTenantDB(tenantName string) chan error {
	ch := make(chan error)
	go func() {
		defer close(ch)
		// first provision the schema
		err := CreateTenantSchema(tenantName)
		if err != nil {
			ch <- err
		}
		// second run the migrations
		err = <-MigrateTenantDB(tenantName)
		if err != nil {
			ch <- err
		}
	}()
	return ch
}

// MigrateTenantDB executes the migrations for a given tenant, this may take time.
func MigrateTenantDB(tenantName string) chan error {
	ch := make(chan error)
	go func() {
		defer close(ch)
		// Get the Database configuration
		dbConfg := GetTenantDBConfig(tenantName)
		// Build the database URL connection
		sslMode := "disable"
		if dbConfg.Ssl {
			sslMode = "enable"
		}
		databaseURL := fmt.Sprintf("postgres://%s:%s@%s:%s/%s?sslmode=%s&search_path=%s",
			dbConfg.User,
			dbConfg.Pwd,
			dbConfg.Host,
			dbConfg.Port,
			dbConfg.Name,
			sslMode,
			dbConfg.SchemaName)

		m, err := migrate.New(
			"file://cluster/tenant-migrations",
			databaseURL)
		if err != nil {
			ch <- err
		}
		if err := m.Up(); err != nil {
			ch <- err
		}
	}()
	return ch
}

// AddUser adds a new user to the tenant's database
func AddUser(tenantShortName string, userEmail string, userPassword string) error {
	// validate userEmail
	if userEmail != "" {
		// TODO: improve regex
		var re = regexp.MustCompile(`^[a-z0-9._%+\-]+@[a-z0-9.\-]+\.[a-z]{2,4}$`)
		if !re.MatchString(userEmail) {
			return errors.New("a valid email is needed")
		}
	}
	// validate userPassword
	if userPassword != "" {
		// TODO: improve regex or use Go validator
		var re = regexp.MustCompile(`^[a-zA-Z0-9!@#\$%\^&\*]{8,16}$`)
		if !re.MatchString(userPassword) {
			return errors.New("a valid password is needed, minimum 8 characters")
		}
	}

	bgCtx := context.Background()
	db := GetInstance().GetTenantDB(tenantShortName)
	tx, err := db.BeginTx(bgCtx, nil)
	if err != nil {
		tx.Rollback()
		return err
	}
	ctx := NewContext(bgCtx, tx)
	// Add parameters to query
	quoted := pq.QuoteIdentifier(tenantShortName)
	userID := uuid.NewV4()
	query := fmt.Sprintf(`
		INSERT INTO
				tenants.%s.users ("id","email","password")
			  VALUES
				($1,$2,$3)`, quoted)
	stmt, err := ctx.Tx.Prepare(query)
	if err != nil {
		tx.Rollback()
		log.Fatal(err)
		return err
	}
	defer stmt.Close()
	// Execute query
	_, err = ctx.Tx.Exec(query, userID, userEmail, userPassword)
	if err != nil {
		tx.Rollback()
		return err
	}

	// if no error happened to this point commit transaction
	err = tx.Commit()
	if err != nil {
		return nil
	}
	return nil
}<|MERGE_RESOLUTION|>--- conflicted
+++ resolved
@@ -24,10 +24,7 @@
 	"regexp"
 
 	"github.com/golang-migrate/migrate/v4"
-<<<<<<< HEAD
-=======
 	pq "github.com/lib/pq"
->>>>>>> 8dd2a1f2
 	uuid "github.com/satori/go.uuid"
 )
 
