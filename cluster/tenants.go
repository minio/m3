--- conflicted
+++ resolved
@@ -25,10 +25,7 @@
 
 	"github.com/golang-migrate/migrate/v4"
 	pq "github.com/lib/pq"
-<<<<<<< HEAD
-=======
 	"github.com/minio/minio-go/v6"
->>>>>>> c1fccf1a
 	uuid "github.com/satori/go.uuid"
 )
 
@@ -315,8 +312,6 @@
 		return nil
 	}
 	return nil
-<<<<<<< HEAD
-=======
 }
 
 // MakeBucket will get the credentials for a given tenant and use the operator keys to create a bucket using minio-go
@@ -374,5 +369,4 @@
 		return nil
 	}
 	return nil
->>>>>>> c1fccf1a
 }