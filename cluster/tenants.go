--- conflicted
+++ resolved
@@ -55,30 +55,19 @@
 	TenantAvailable = true
 )
 
-<<<<<<< HEAD
-func ProvisionTenant(ctx *Context, shortName string, sg *StorageGroup) error {
-	// Enable kes service for handling minio encryption
-	if getKmsAddress() != "" {
-		err := <-StartNewKes(shortName)
-		if err != nil {
-			log.Println(err)
-			return errors.New("encryption was enable but there was an error while creating the kes service")
-		}
-		log.Println("Encryption will be enabled for tenant")
-	} else {
-		log.Println("Encryption will be disabled for tenant")
-	}
-	// register the tenant
-	tenantResult := <-InsertTenant(ctx, shortName, shortName)
-	if tenantResult.Error != nil {
-		log.Println("Error adding the tenant to the db: ", tenantResult.Error)
-		return errors.New("Error adding the tenant to the db")
-	}
-	ctx.Tenant = tenantResult.Tenant
-	log.Println(fmt.Sprintf("Registered as tenant %s\n", tenantResult.Tenant.ID.String()))
-=======
 func ProvisionTenants(ctx *Context, tenants []string, sg *StorageGroup) error {
 	for _, shortName := range tenants {
+    	// Enable kes service for handling minio encryption
+    if getKmsAddress() != "" {
+      err := <-StartNewKes(shortName)
+      if err != nil {
+        log.Println(err)
+        return errors.New("encryption was enable but there was an error while creating the kes service")
+      }
+      log.Println("Encryption will be enabled for tenant")
+    } else {
+      log.Println("Encryption will be disabled for tenant")
+    }
 		// register the tenant
 		tenantResult := <-InsertTenant(ctx, shortName, shortName)
 		if tenantResult.Error != nil {
@@ -87,7 +76,6 @@
 		}
 		ctx.Tenant = tenantResult.Tenant
 		log.Println(fmt.Sprintf("Registered as tenant %s\n", tenantResult.Tenant.ID.String()))
->>>>>>> 59a20b99
 
 		// Create tenant namespace
 		namespaceCh := createTenantNamespace(shortName)
