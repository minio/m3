// This file is part of MinIO Kubernetes Cloud
// Copyright (c) 2019 MinIO, Inc.
//
// This program is free software: you can redistribute it and/or modify
// it under the terms of the GNU Affero General Public License as published by
// the Free Software Foundation, either version 3 of the License, or
// (at your option) any later version.
//
// This program is distributed in the hope that it will be useful,
// but WITHOUT ANY WARRANTY; without even the implied warranty of
// MERCHANTABILITY or FITNESS FOR A PARTICULAR PURPOSE.  See the
// GNU Affero General Public License for more details.
//
// You should have received a copy of the GNU Affero General Public License
// along with this program.  If not, see <http://www.gnu.org/licenses/>.

package cluster

import (
	"database/sql"
	"encoding/json"
	"errors"
	"fmt"
	"log"
	"os"
	"regexp"

	"github.com/golang-migrate/migrate/v4"
	"github.com/minio/minio-go/v6"
	uuid "github.com/satori/go.uuid"
	corev1 "k8s.io/api/core/v1"
	v1 "k8s.io/api/core/v1"
	metav1 "k8s.io/apimachinery/pkg/apis/meta/v1"
)

type Tenant struct {
	ID        uuid.UUID
	Name      string
	ShortName string
	Domain    string
	Enabled   bool
}

type AddTenantResult struct {
	*Tenant
	Error error
}

type ProvisionTenantTaskData struct {
	TenantShortName string
	StorageGroupID  uuid.UUID
}

<<<<<<< HEAD
	if os.Getenv("KMS_ADDRESS") != "" {
		err := <-StartNewKes(shortName)
		if err != nil {
			log.Println(err)
			return errors.New("encryption was enable but there was an error while creating the kes service")
		}
		log.Println("Encryption will be enabled for tenant")
	} else {
		log.Println("Encryption will be disabled for tenant")
	}

	// first find a cluster where to allocate the tenant
	sg := <-SelectSGWithSpace(ctx)
	if sg.Error != nil {
		log.Println("Error no storage group available: ", sg.Error)
		return errors.New("Error no storage group available")
	}
=======
const (
	TenantDisabled  = false
	TenantAvailable = true
)
>>>>>>> 6aa9b79e

func ProvisionTenant(ctx *Context, shortName string, sg *StorageGroup) error {
	// register the tenant
	tenantResult := <-InsertTenant(ctx, shortName, shortName)
	if tenantResult.Error != nil {
		log.Println("Error adding the tenant to the db: ", tenantResult.Error)
		return errors.New("Error adding the tenant to the db")
	}
	ctx.Tenant = tenantResult.Tenant
	log.Println(fmt.Sprintf("Registered as tenant %s\n", tenantResult.Tenant.ID.String()))

	// Create tenant namespace
	namespaceCh := createTenantNamespace(shortName)

	// provision the tenant schema and run the migrations
	tenantSchemaCh := ProvisionTenantDB(shortName)

	// Generate the Tenant's Access/Secret key and operator
	tenantConfig := TenantConfiguration{
		AccessKey: RandomCharString(16),
		SecretKey: RandomCharString(32)}

	// Create a store for the tenant's configuration
	if err := CreateTenantSecrets(tenantResult.Tenant, &tenantConfig); err != nil {
		log.Println("Error creating tenant's secrets: ", err)
		return errors.New("Error creating tenant's secrets")
	}

	// provision the tenant on that cluster
	sgTenantResult := <-ProvisionTenantOnStorageGroup(ctx, tenantResult.Tenant, sg)
	if sgTenantResult.Error != nil {
		log.Println("Error provisioning tenant into storage group: ", sgTenantResult.Error)
		return errors.New("Error provisioning tenant into storage group")
	}
	// wait for db provisioning
	if err := <-tenantSchemaCh; err != nil {
		log.Println("Error creating tenant's db schema: ", err)
		return errors.New("Error creating tenant's db schema")
	}

	// wait for the tenant namespace to finish creating
	if err := <-namespaceCh; err != nil {
		log.Println("Error creating tenant's namespace: ", err)
		return errors.New("Error creating tenant's namespace")
	}
	log.Println("Done Provisioning Tenant")
	return nil
}

// TenantAddAction adds a tenant to the cluster, if an admin name and email are provided, the user is created and invited
// via email.
func TenantAddAction(ctx *Context, name, domain, userName, userEmail string) error {
	// check if tenant name is available
	available, err := TenantShortNameAvailable(ctx, domain)
	if err != nil {
		log.Println(err)
		return errors.New("Error validating domain")
	}
	if !available {
		return errors.New("Error tenant's shortname not available")
	}

	// Find an available tenant
	tenant, err := grabAvailableTenant(ctx)
	if err != nil {
		return errors.New("No space available")
	}
	// now that we have a tenant, designate it as the tenant to be used in context
	ctx.Tenant = tenant
	if err = claimTenant(ctx, tenant, name, domain); err != nil {
		return err
	}
	sgt := <-GetTenantStorageGroupByShortName(ctx, tenant.ShortName)
	if sgt.Error != nil {
		return sgt.Error
	}

	// announce the tenant on the router
	nginxCh := UpdateNginxConfiguration(ctx)
	// check if we were able to provision the schema and be done running the migrations

	// wait for router
	err = <-nginxCh
	if err != nil {
		log.Println("Error updating nginx configuration: ", err)
		return errors.New("Error updating nginx configuration")
	}

	// if the first admin name and email was provided send them an invitation
	if userName != "" && userEmail != "" {
		// wait for MinIO to be ready before creating the first user
		ready := isMinioReadyRetry(ctx)
		if !ready {
			return errors.New("MinIO was never ready. Unable to complete configuration of tenant")
		}
		// insert user to DB with random password
		newUser := User{Name: userName, Email: userEmail}
		err := AddUser(ctx, &newUser)
		if err != nil {
			log.Println("Error adding first tenant's admin user: ", err)
			return errors.New("Error adding first tenant's admin user")
		}
		// Get the credentials for a tenant
		tenantConf, err := GetTenantConfig(tenant)
		if err != nil {
			log.Println("Error getting tenants config", err)
			return errors.New("Error getting tenants config")
		}
		// create minio postgres configuration for bucket notification
		err = setMinioConfigPostgresNotification(sgt.StorageGroupTenant, tenantConf)
		if err != nil {
			log.Println("Error setting tenant's minio postgres configuration", err)
			return errors.New("Error setting tenant's minio postgres configuration")
		}

		// Invite it's first admin
		err = InviteUserByEmail(ctx, TokenSignupEmail, &newUser)
		if err != nil {
			log.Println("Error inviting user by email: ", err.Error())
			return errors.New("Error inviting user by email")
		}
	}
	// take one, provision one, tolerate failure of this call
	if err = SchedulePreProvisionTenantInStorageGroup(ctx, sgt.StorageGroup); err != nil {
		log.Println("Warning:", err)
	}
	return err
}

// Creates a tenant in the DB if tenant short name is unique
func InsertTenant(ctx *Context, tenantName string, tenantShortName string) chan AddTenantResult {
	ch := make(chan AddTenantResult)
	go func() {
		defer close(ch)
		err := validTenantShortName(ctx, tenantShortName)
		if err != nil {
			ch <- AddTenantResult{Error: err}
		}
		// insert the new tenant
		tenantID := uuid.NewV4()

		query :=
			`INSERT INTO
				tenants ("id", "name", "short_name","enabled", "available", "domain", "sys_created_by")
			  VALUES
				($1, $2, $3, $4, $5, $6, $7)`
		tx, err := ctx.MainTx()
		if err != nil {
			ch <- AddTenantResult{Error: err}
			return
		}
		_, err = tx.Exec(query, tenantID, tenantName, tenantShortName, TenantDisabled, TenantAvailable, tenantShortName, ctx.WhoAmI)
		if err != nil {
			ch <- AddTenantResult{Error: err}
			return
		}

		// return result via channel

		ch <- AddTenantResult{
			Tenant: &Tenant{
				ID:        tenantID,
				Name:      tenantName,
				ShortName: tenantShortName,
			},
			Error: nil,
		}

	}()
	return ch
}

func validTenantShortName(ctx *Context, tenantShortName string) error {
	// check if the tenant short name consists valid characters
	r, err := regexp.Compile(`^[a-z0-9-]{2,64}$`)
	if err != nil {
		fmt.Println(err)
		return err
	}
	if !r.MatchString(tenantShortName) {
		return errors.New("A tenant with that short name is 2-64 characters which is only number, lowercase, dash(-)")
	}
	// check if the tenant short name is unique
	checkUniqueQuery := `
		SELECT 
		       COUNT(*) 
		FROM 
		     tenants 
		WHERE 
		      short_name=$1`
	var totalCollisions int
	tx, err := ctx.MainTx()
	if err != nil {
		return err
	}
	row := tx.QueryRow(checkUniqueQuery, tenantShortName)
	err = row.Scan(&totalCollisions)
	if err != nil {
		fmt.Println(err)
		return err
	}
	if totalCollisions > 0 {
		return errors.New("A tenant with that short name already exists")
	}
	return nil
}

// CreateTenantSchema creates a db schema for the tenant
func CreateTenantSchema(tenantShortName string) error {

	// get the DB connection for the tenant
	db := GetInstance().GetTenantDB(tenantShortName)

	// Since we cannot parametrize the tenant name into create schema
	// we are going to validate the tenant name
	r, err := regexp.Compile(`^[a-z0-9-]{2,64}$`)
	if err != nil {
		return err
	}
	if !r.MatchString(tenantShortName) {
		return errors.New("not a valid tenant name")
	}

	// format in the tenant name assuming it's safe
	query := fmt.Sprintf(`CREATE SCHEMA "%s"`, tenantShortName)

	_, err = db.Exec(query)
	if err != nil {
		return err
	}
	return nil
}

// DestroyTenantSchema will drop the tenant schema from the DB.
func DestroyTenantSchema(tenantName string) error {

	// get the DB connection for the tenant
	db := GetInstance().GetTenantDB(tenantName)

	// Since we cannot parametrize the tenant name into create schema
	// we are going to validate the tenant name
	r, err := regexp.Compile(`^[a-z0-9-]{2,64}$`)
	if err != nil {
		return err
	}
	if !r.MatchString(tenantName) {
		return errors.New("not a valid tenant name")
	}

	// format in the tenant name assuming it's safe
	query := fmt.Sprintf(`DROP SCHEMA %s CASCADE`, tenantName)

	_, err = db.Exec(query)
	if err != nil {
		return err
	}
	return nil
}

// ProvisionTenantDB runs the tenant migrations for the provided tenant
func ProvisionTenantDB(tenantShortName string) chan error {
	ch := make(chan error)
	go func() {
		defer close(ch)
		// first provision the schema
		err := CreateTenantSchema(tenantShortName)
		if err != nil {
			ch <- err
		}
		// second run the migrations
		err = <-MigrateTenantDB(tenantShortName)
		if err != nil {
			ch <- err
		}
	}()
	return ch
}

// DeleteTenantDB returns a channel that will close once the schema is deleted
func DeleteTenantDB(tenantName string) chan error {
	ch := make(chan error)
	go func() {
		defer close(ch)
		err := DestroyTenantSchema(tenantName)
		if err != nil {
			ch <- err
		}
	}()
	return ch
}

// MigrateTenantDB executes the migrations for a given tenant, this may take time.
func MigrateTenantDB(tenantName string) chan error {
	ch := make(chan error)
	go func() {
		defer close(ch)
		// Get the Database configuration
		dbConfg := GetTenantDBConfig(tenantName)
		// Build the database URL connection
		sslMode := "disable"
		if dbConfg.Ssl {
			sslMode = "enable"
		}
		databaseURL := fmt.Sprintf("postgres://%s:%s@%s:%s/%s?sslmode=%s&search_path=%s",
			dbConfg.User,
			dbConfg.Pwd,
			dbConfg.Host,
			dbConfg.Port,
			dbConfg.Name,
			sslMode,
			dbConfg.SchemaName)

		m, err := migrate.New(
			"file://cluster/tenant-migrations",
			databaseURL)
		if err != nil {
			ch <- err
			return
		}
		if err := m.Up(); err != nil {
			ch <- err
			return
		}
		log.Printf("Done migrating `%s`", tenantName)
	}()
	return ch
}

// newTenantMinioClient creates a MinIO client for the given tenant
func newTenantMinioClient(ctx *Context, tenantShortname string) (*minio.Client, error) {
	// Get in which SG is the tenant located
	sgt := <-GetTenantStorageGroupByShortName(ctx, tenantShortname)
	if sgt.Error != nil {
		return nil, sgt.Error
	}

	// Get the credentials for a tenant
	tenantConf, err := GetTenantConfig(sgt.Tenant)
	if err != nil {
		return nil, err
	}

	// Initialize minio client object.
	minioClient, err := minio.New(sgt.Address(),
		tenantConf.AccessKey,
		tenantConf.SecretKey,
		false)
	if err != nil {
		return nil, tagErrorAsMinio(err)
	}

	return minioClient, nil
}

// createTenantNamespace creates a tenant namespace on k8s, returns a channel that will close
// upon successful namespace creation or error
func createTenantNamespace(tenantShortName string) chan error {
	ch := make(chan error)
	go func() {
		defer close(ch)
		clientset, err := k8sClient()
		if err != nil {
			ch <- err
			return

		}

		ns := v1.Namespace{ObjectMeta: metav1.ObjectMeta{Name: tenantShortName}}

		_, err = clientset.CoreV1().Namespaces().Create(&ns)
		if err != nil {
			ch <- err
			return
		}
	}()
	return ch
}

// GetTenantByDomainWithCtx gets the Tenant if it exists on the m3.provisining.tenants table
// search is done by tenant name
func GetTenantByDomainWithCtx(ctx *Context, tenantDomain string) (tenant Tenant, err error) {
	query :=
		`SELECT 
				t1.id, t1.name, t1.short_name, t1.enabled, t1.domain
			FROM 
				tenants t1
			WHERE domain=$1`
	// non-transactional query
	var row *sql.Row
	// did we got a context? query inside of it
	if ctx != nil {
		tx, err := ctx.MainTx()
		if err != nil {
			return tenant, err
		}
		row = tx.QueryRow(query, ctx.Tenant.ShortName)
	} else {
		// no context? straight to db
		row = GetInstance().Db.QueryRow(query, tenantDomain)
	}

	// Save the resulted query on the User struct
	err = row.Scan(&tenant.ID, &tenant.Name, &tenant.ShortName, &tenant.Enabled, &tenant.Domain)
	if err != nil {
		return tenant, err
	}
	return tenant, nil
}

// GetTenantByID returns a tenant by id
func GetTenantByID(tenantID *uuid.UUID) (tenant Tenant, err error) {
	return GetTenantWithCtxByID(nil, tenantID)
}

// GetTenantWithCtxByID gets the Tenant if it exists on the m3.provisining.tenants table
// search is done by tenant id
func GetTenantWithCtxByID(ctx *Context, tenantID *uuid.UUID) (tenant Tenant, err error) {
	query :=
		`SELECT 
				t1.id, t1.name, t1.short_name, t1.enabled, t1.domain
			FROM 
				tenants t1
			WHERE t1.id=$1`
	// non-transactional query
	var row *sql.Row
	// did we got a context? query inside of it
	if ctx != nil {
		tx, err := ctx.MainTx()
		if err != nil {
			return tenant, err
		}
		row = tx.QueryRow(query, tenantID)
	} else {
		// no context? straight to db
		row = GetInstance().Db.QueryRow(query, tenantID)
	}

	// Save the resulted query on the User struct
	err = row.Scan(&tenant.ID, &tenant.Name, &tenant.ShortName, &tenant.Enabled, &tenant.Domain)
	if err != nil {
		return tenant, err
	}
	return tenant, nil
}

func GetTenantByDomain(tenantDomain string) (tenant Tenant, err error) {
	return GetTenantByDomainWithCtx(nil, tenantDomain)
}

// DeleteTenant runs all the logic to remove a tenant from the cluster.
// It will delete everything, from schema, to the secrets, all data of that tenant will be lost, except the data on the
// disk.
func DeleteTenant(ctx *Context, sgt *StorageGroupTenantResult) error {
	// StopTenantServers before deprovisioning them.
	err := StopTenantServers(sgt)
	if err != nil {
		return errors.New("Error stopping tenant servers")
	}
	tenantShortName := sgt.StorageGroupTenant.Tenant.ShortName
	// Deprovision tenant and delete tenant info from disks
	err = <-DeprovisionTenantOnStorageGroup(ctx, sgt.Tenant, sgt.StorageGroup)
	if err != nil {
		return errors.New("Error deprovisioning tenant")
	}

	// delete tenant schema
	// wait for schema deletion
	err = <-DeleteTenantDB(tenantShortName)
	if err != nil {
		log.Println("Error deleting schema: ", err)
		return errors.New("Error deleting tenant's")
	}
	// purge connection from pool

	GetInstance().RemoveCnx(tenantShortName)

	//delete namesapce
	nsDeleteCh := deleteTenantNamespace(tenantShortName)

	// announce the tenant on the router
	nginxCh := UpdateNginxConfiguration(ctx)

	//delete secret

	secretCh := DeleteTenantSecrets(tenantShortName)

	// wait for namespace deletion
	err = <-nsDeleteCh
	if err != nil {
		log.Println("Error deleting namespace: ", err)
		return errors.New("Error deleting namespace")
	}

	// wait for secret deletion
	err = <-secretCh
	if err != nil {
		log.Println("Error deleting secret: ", err)
		return errors.New("Error deleting secret")
	}
	// wait for router
	err = <-nginxCh
	if err != nil {
		log.Println("Error updating router: ", err)
		return errors.New("Error updating router: ")
	}
	return err
}

// DeleteTenantRecord unregisters a tenant from the main DB tenants table,
// rendering the tenant invisible to the cluster.
func DeleteTenantRecord(ctx *Context, tenantShortName string) chan error {
	ch := make(chan error)
	go func() {
		defer close(ch)
		// delete storage group references
		query :=
			`DELETE FROM 
				tenants_storage_groups t1
			  WHERE
			  t1.tenant_id IN (SELECT id FROM tenants WHERE short_name=$1 )`
		tx, err := ctx.MainTx()
		if err != nil {
			ch <- err
			return
		}
		_, err = tx.Exec(query, tenantShortName)
		if err != nil {
			ch <- err
			return
		}

		// Now delete tenant record

		query =
			`DELETE FROM 
				tenants
			  WHERE
			  short_name=$1`
		tx, err = ctx.MainTx()
		if err != nil {
			ch <- err
			return
		}
		_, err = tx.Exec(query, tenantShortName)
		if err != nil {
			ch <- err
			return
		}
	}()
	return ch
}

// deleteTenantNamespace deletes a tenant namespace on k8s
func deleteTenantNamespace(tenantShortName string) chan error {
	ch := make(chan error)
	go func() {
		defer close(ch)
		clientset, err := k8sClient()
		if err != nil {
			ch <- err
			return

		}

		err = clientset.CoreV1().Namespaces().Delete(tenantShortName, nil)
		if err != nil {
			ch <- err
			return
		}
	}()
	return ch
}

func TenantShortNameAvailable(ctx *Context, tenantShortName string) (bool, error) {
	// Checks if a tenant short name is in use
	queryUser := `SELECT EXISTS(SELECT 1 FROM tenants WHERE short_name=$1 LIMIT 1)`

	var row *sql.Row
	// if no context is provided, don't use a transaction
	if ctx == nil {
		row = GetInstance().Db.QueryRow(queryUser, tenantShortName)
	} else {
		tx, err := ctx.MainTx()
		if err != nil {
			return false, err
		}
		row = tx.QueryRow(queryUser, tenantShortName)
	}
	exists := false
	// Save the result on the exist
	err := row.Scan(&exists)
	if err != nil {
		return false, err
	}

	return !exists, nil
}

// Wraps a Tenant result with a possible error
type TenantResult struct {
	Tenant *Tenant
	Error  error
}

func GetStreamOfTenants(ctx *Context, maxChanSize int) chan TenantResult {
	ch := make(chan TenantResult, maxChanSize)
	go func() {
		defer close(ch)
		query :=
			`SELECT 
				t1.id, t1.name, t1.short_name
			FROM 
				tenants t1`

		// no context? straight to db
		rows, err := GetInstance().Db.Query(query)
		if err != nil {
			ch <- TenantResult{Error: err}
			return
		}
		defer rows.Close()

		for rows.Next() {
			// Save the resulted query on the User struct
			tenant := Tenant{}
			err = rows.Scan(&tenant.ID, &tenant.Name, &tenant.ShortName)
			if err != nil {
				ch <- TenantResult{Error: err}
				return
			}
			ch <- TenantResult{Tenant: &tenant}
		}

	}()
	return ch
}

// StopTenantServers stops MinIO servers for a particular tenant
func StopTenantServers(sgt *StorageGroupTenantResult) error {
	// Get the credentials for a tenant
	tenantConf, err := GetTenantConfig(sgt.StorageGroupTenant.Tenant)
	if err != nil {
		return err
	}
	// Delete MinIO's user
	err = stopMinioTenantServers(sgt.StorageGroupTenant, tenantConf)
	if err != nil {
		return err
	}
	return nil
}

// createTenantConfigMap creates a ConfigMap that will hold the tenant environment configuration variables.
// This is so we don't have to update all the deployments individually just to reconfigure the MinIO instance.
func createTenantConfigMap(sgTenant *StorageGroupTenant) error {
	tenant := sgTenant.Tenant

	// Configuration to store
	tenantConfig := make(map[string]string)

	// if global bucket is enabled, configure the etcd
	globalBuckets, err := GetConfig(nil, cfgCoreGlobalBuckets, false)
	if err != nil {
		return err
	}
	if globalBuckets.ValBool() {
		// The instance the MinIO instance identifies as
		tenantConfig["MINIO_PUBLIC_IPS"] = sgTenant.ServiceName
		// Domain under all MinIO instances check for
		tenantConfig["MINIO_DOMAIN"] = fmt.Sprintf("domain.m3,%s.s3", sgTenant.Tenant.ShortName)
		tenantConfig["MINIO_ETCD_ENDPOINTS"] = "http://m3-etcd-cluster-client:2379"
		tenantConfig["MINIO_ETCD_PATH_PREFIX"] = fmt.Sprintf("%s/", sgTenant.Tenant.ShortName)
	}
	// Env variable to tell MinIO that it is running on a replica set deployment
	tenantConfig["KUBERNETES_REPLICA_SET"] = "1"
	// Build the config map
	configMap := corev1.ConfigMap{
		ObjectMeta: metav1.ObjectMeta{
			Name: fmt.Sprintf("%s-configuration", tenant.ShortName),
		},
		Data: tenantConfig,
	}

	clientSet, err := k8sClient()
	if err != nil {
		return err
	}

	_, err = clientSet.CoreV1().ConfigMaps("default").Create(&configMap)
	if err != nil {
		return err
	}

	return nil
}

// GetTenantWithCtxByServiceName gets the Tenant if it exists on the m3.provisining.tenants table
// search is done by tenant service name
func GetTenantWithCtxByServiceName(ctx *Context, serviceName string) (tenant Tenant, err error) {
	query :=
		`SELECT 
				t1.id, t1.name, t1.short_name, t1.enabled, t1.domain
			FROM 
				tenants t1 LEFT JOIN tenants_storage_groups tsg ON t1.id = tsg.tenant_id
			WHERE tsg.service_name=$1`
	// non-transactional query
	var row *sql.Row
	// did we got a context? query inside of it
	if ctx != nil {
		tx, err := ctx.MainTx()
		if err != nil {
			return tenant, err
		}
		row = tx.QueryRow(query, serviceName)
	} else {
		// no context? straight to db
		row = GetInstance().Db.QueryRow(query, serviceName)
	}

	// Save the resulted query on the User struct
	err = row.Scan(&tenant.ID, &tenant.Name, &tenant.ShortName, &tenant.Enabled, &tenant.Domain)
	if err != nil {
		return tenant, err
	}
	return tenant, nil
}

// ProvisionTenantTask takes a task for provisioning of a tenant and executes it
func ProvisionTenantTask(task *Task) error {
	ctx, err := NewEmptyContext()
	if err != nil {
		return err
	}
	// hydrate the data from the task
	var taskData ProvisionTenantTaskData
	err = json.Unmarshal(task.Data, &taskData)
	if err != nil {
		return err
	}
	// get the storage group where the tenant will be placed
	sg, err := GetStorageGroupByID(ctx, &taskData.StorageGroupID)
	if err != nil {
		return err
	}
	// Provision the tenant
	err = ProvisionTenant(ctx, taskData.TenantShortName, sg)
	if err != nil {
		return err
	}
	// if all good, commit to DB
	if err := ctx.Commit(); err != nil {
		return err
	}
	return nil
}

// grabAvailableTenant will select an available tenant and mark it for update so it cannot be grabbed by a different
// process.
func grabAvailableTenant(ctx *Context) (*Tenant, error) {
	query :=
		`SELECT 
				t1.id, t1.name, t1.short_name, t1.enabled, t1.domain
			FROM 
				tenants t1
			WHERE t1.available=TRUE
			LIMIT 1
			FOR UPDATE`
	// transactional query
	tx, err := ctx.MainTx()
	if err != nil {
		return nil, err
	}
	row := tx.QueryRow(query)
	// Save the resulted query on the User struct
	tenant := Tenant{}
	if err = row.Scan(&tenant.ID, &tenant.Name, &tenant.ShortName, &tenant.Enabled, &tenant.Domain); err != nil {
		return nil, err
	}
	return &tenant, nil
}

// claimTenant claims a tenant to a new account, marks it as not available and enables it for the router
func claimTenant(ctx *Context, tenant *Tenant, name, domain string) error {
	// build the query
	query :=
		`UPDATE tenants 
					SET name = $1, domain = $2, available=FALSE, enabled=TRUE
				WHERE id=$3`

	// Execute Query
	tx, err := ctx.MainTx()
	if err != nil {
		return err
	}
	_, err = tx.Exec(query, name, domain, tenant.ID)
	if err != nil {
		return err
	}
	return nil
}<|MERGE_RESOLUTION|>--- conflicted
+++ resolved
@@ -51,32 +51,23 @@
 	StorageGroupID  uuid.UUID
 }
 
-<<<<<<< HEAD
-	if os.Getenv("KMS_ADDRESS") != "" {
-		err := <-StartNewKes(shortName)
-		if err != nil {
-			log.Println(err)
-			return errors.New("encryption was enable but there was an error while creating the kes service")
-		}
-		log.Println("Encryption will be enabled for tenant")
-	} else {
-		log.Println("Encryption will be disabled for tenant")
-	}
-
-	// first find a cluster where to allocate the tenant
-	sg := <-SelectSGWithSpace(ctx)
-	if sg.Error != nil {
-		log.Println("Error no storage group available: ", sg.Error)
-		return errors.New("Error no storage group available")
-	}
-=======
 const (
 	TenantDisabled  = false
 	TenantAvailable = true
 )
->>>>>>> 6aa9b79e
 
 func ProvisionTenant(ctx *Context, shortName string, sg *StorageGroup) error {
+	// Enable kes service for handling minio encryption
+	if os.Getenv("KMS_ADDRESS") != "" {
+		err := <-StartNewKes(shortName)
+		if err != nil {
+			log.Println(err)
+			return errors.New("encryption was enable but there was an error while creating the kes service")
+		}
+		log.Println("Encryption will be enabled for tenant")
+	} else {
+		log.Println("Encryption will be disabled for tenant")
+	}
 	// register the tenant
 	tenantResult := <-InsertTenant(ctx, shortName, shortName)
 	if tenantResult.Error != nil {
