// This file is part of MinIO Kubernetes Cloud
// Copyright (c) 2019 MinIO, Inc.
//
// This program is free software: you can redistribute it and/or modify
// it under the terms of the GNU Affero General Public License as published by
// the Free Software Foundation, either version 3 of the License, or
// (at your option) any later version.
//
// This program is distributed in the hope that it will be useful,
// but WITHOUT ANY WARRANTY; without even the implied warranty of
// MERCHANTABILITY or FITNESS FOR A PARTICULAR PURPOSE.  See the
// GNU Affero General Public License for more details.
//
// You should have received a copy of the GNU Affero General Public License
// along with this program.  If not, see <http://www.gnu.org/licenses/>.

package cluster

import (
	"fmt"
	"regexp"
	"strconv"
	"strings"

	"github.com/minio/m3/version"

	"github.com/minio/minio/pkg/env"
)

func getS3Domain() string {
	return env.Get(s3Domain, "s3.localhost")
}

func getM3ContainerImage() string {
	return env.Get(m3Image, "minio/m3:edge")
}

func getKesContainerImage() string {
	return env.Get(kesImage, "minio/kes:latest")
}

func getKesRunningPort() int {
	port, err := strconv.Atoi(env.Get(kesPort, "7373"))
	if err != nil {
		port = 7373
	}
	return port
}

func getKesMTlsAuth() string {
	defaultMode := "verify"
	var re = regexp.MustCompile(`^[a-z]+$`)
	authMode := env.Get(kesMTlsAuth, defaultMode)
	if !re.MatchString(authMode) {
		authMode = defaultMode
	}
	return authMode
}

func getKesConfigPath() string {
	var re = regexp.MustCompile(`^[a-z_/\-\s0-9\.]+$`)
	defaultPath := "kes-config/server-config.toml"
	configPath := env.Get(kesConfigPath, defaultPath)
	if !re.MatchString(configPath) {
		configPath = defaultPath
	}
	return configPath
}

func getM3ImagePullPolicy() string {
	return env.Get(m3ImagePullPolicy, "IfNotPresent")
}

func getLivenessMaxInitialDelaySeconds() int32 {
	var maxSeconds int32
	if v := env.Get(maxLivenessInitialSecondsDelay, "120"); v != "" {
		maxSecondsInt, err := strconv.Atoi(v)
		if err != nil {
			return 120
		}
		maxSeconds = int32(maxSecondsInt)
	}
	return maxSeconds
}

func getPublishNotReadyAddress() bool {
	return strings.ToLower(env.Get(pubNotReadyAddress, "false")) == "true"
}

func getMinIOImage() string {
	return env.Get(minIOImage, "minio/minio:RELEASE.2020-01-16T22-40-29Z")
}

func getMinIOImagePullPolicy() string {
	return env.Get(minIOImagePullPolicy, "IfNotPresent")
}

func getKmsAddress() string {
	return env.Get(kmsAddress, "")
}

func getKmsToken() string {
	return env.Get(kmsToken, "")
}

func getKmsCACertConfigMap() string {
	return env.Get(KmsCACertConfigMap, "")
}

func getKmsCACertFileName() string {
	return env.Get(KmsCACertFileName, "")
}

func getCACertDefaultMounPath() string {
	return env.Get(CACertDefaultMountPath, "/usr/local/share/ca-certificates")
}

func getDevUseEmptyDir() bool {
	return strings.ToLower(env.Get(devUseEmptyDir, "false")) == "true"
}

func getMaxNumberOfTenantsPerSg() int {
	var maxTenantsPerSg = 16
	if v := env.Get(maxNumberOfTenantsPerSg, "16"); v != "" {
		var err error
		maxTenantsPerSg, err = strconv.Atoi(v)
		if err != nil {
			return maxTenantsPerSg
		}
	}
	return maxTenantsPerSg
}

// AppURL returns the main application url
func getAppURL() string {
	appDomain := getS3Domain()
	return env.Get("APP_URL", fmt.Sprintf("http://%s", appDomain))
}

// CliCommand returns the command used for the cli
func getCliCommand() string {
	return env.Get("CLI_COMMAND", "m3")
}

<<<<<<< HEAD
func getEtcdOperatorImage() string {
	return env.Get(etcdOperatorImage, "quay.io/coreos/etcd-operator:v0.9.4")
}

func getPrometheusImage() string {
	return env.Get(prometheusImage, "quay.io/prometheus/prometheus:v2.14.0")
}

func getEtcdImage() string {
	return env.Get(etcdImage, "quay.io/coreos/etcd:3.4.0")
}

func getNginxResolverImage() string {
	return env.Get(nginxResolverImage, "minio/m3-nginx:edge")
}

func getNginxResolverPullPolicy() string {
	return env.Get(nginxResolvermagePullPolicy, "IfNotPresent")
}

func getEtcdImageRepository() string {
	parts := strings.Split(getEtcdImage(), ":")
	if len(parts) > 0 {
		return parts[0]
=======
func GetBuildVersion() string {
	defVersion := "DEVELOPMENT"
	if version.BuildVersion != "" {
		defVersion = version.BuildVersion
>>>>>>> d36305d2
	}
	return defVersion
}

func GetBuildTime() string {
	defVersion := ""
	if version.BuildTime != "" {
		defVersion = version.BuildTime
	}
	return defVersion
}<|MERGE_RESOLUTION|>--- conflicted
+++ resolved
@@ -142,37 +142,10 @@
 	return env.Get("CLI_COMMAND", "m3")
 }
 
-<<<<<<< HEAD
-func getEtcdOperatorImage() string {
-	return env.Get(etcdOperatorImage, "quay.io/coreos/etcd-operator:v0.9.4")
-}
-
-func getPrometheusImage() string {
-	return env.Get(prometheusImage, "quay.io/prometheus/prometheus:v2.14.0")
-}
-
-func getEtcdImage() string {
-	return env.Get(etcdImage, "quay.io/coreos/etcd:3.4.0")
-}
-
-func getNginxResolverImage() string {
-	return env.Get(nginxResolverImage, "minio/m3-nginx:edge")
-}
-
-func getNginxResolverPullPolicy() string {
-	return env.Get(nginxResolvermagePullPolicy, "IfNotPresent")
-}
-
-func getEtcdImageRepository() string {
-	parts := strings.Split(getEtcdImage(), ":")
-	if len(parts) > 0 {
-		return parts[0]
-=======
 func GetBuildVersion() string {
 	defVersion := "DEVELOPMENT"
 	if version.BuildVersion != "" {
 		defVersion = version.BuildVersion
->>>>>>> d36305d2
 	}
 	return defVersion
 }
