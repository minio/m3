// This file is part of MinIO Kubernetes Cloud
// Copyright (c) 2019 MinIO, Inc.
//
// This program is free software: you can redistribute it and/or modify
// it under the terms of the GNU Affero General Public License as published by
// the Free Software Foundation, either version 3 of the License, or
// (at your option) any later version.
//
// This program is distributed in the hope that it will be useful,
// but WITHOUT ANY WARRANTY; without even the implied warranty of
// MERCHANTABILITY or FITNESS FOR A PARTICULAR PURPOSE.  See the
// GNU Affero General Public License for more details.
//
// You should have received a copy of the GNU Affero General Public License
// along with this program.  If not, see <http://www.gnu.org/licenses/>.

package cluster

import (
	"strconv"
	"strings"

	"github.com/minio/minio/pkg/env"
)

// hostConfig configuration of a host.
type hostConfigV9 struct {
	URL       string `json:"url"`
	AccessKey string `json:"accessKey"`
	SecretKey string `json:"secretKey"`
	API       string `json:"api"`
	Lookup    string `json:"lookup"`
}

func getS3Domain() string {
	return env.Get(s3Domain, "s3.localhost")
}

func getM3ContainerImage() string {
	return env.Get(m3Image, "minio/m3:edge")
}

func getM3ImagePullPolicy() string {
	//TODO: Change to `IfNotPresent` when we move out of edge
	return env.Get(m3ImagePullPolicy, "Always")
}

func getLivenessMaxInitialDelaySeconds() int32 {
	var maxSeconds int32
	if v := env.Get(maxLivenessInitialSecondsDelay, "120"); v != "" {
		maxSecondsInt, err := strconv.Atoi(v)
		if err != nil {
			return 120
		}
		maxSeconds = int32(maxSecondsInt)
	}
	return maxSeconds
}

func getPublishNotReadyAddress() bool {
	return strings.ToLower(env.Get(pubNotReadyAddress, "false")) == "true"
}

func getMinIOImage() string {
<<<<<<< HEAD
	return env.Get(minIOImage, "minio/minio:RELEASE.2019-12-19T22-52-26Z")
}

func getKmsAddress() string {
	return env.Get(kmsAddress, "")
}

func getKmsToken() string {
	return env.Get(kmsToken, "")
=======
	return env.Get(minIOImage, "minio/minio:RELEASE.2019-12-24T23-04-45Z")
}

func getMinIOImagePullPolicy() string {
	return env.Get(minIOImagePullPolicy, "IfNotPresent")
>>>>>>> 0fe2c860
}<|MERGE_RESOLUTION|>--- conflicted
+++ resolved
@@ -62,8 +62,11 @@
 }
 
 func getMinIOImage() string {
-<<<<<<< HEAD
-	return env.Get(minIOImage, "minio/minio:RELEASE.2019-12-19T22-52-26Z")
+	return env.Get(minIOImage, "minio/minio:RELEASE.2019-12-24T23-04-45Z")
+}
+
+func getMinIOImagePullPolicy() string {
+	return env.Get(minIOImagePullPolicy, "IfNotPresent")
 }
 
 func getKmsAddress() string {
@@ -72,11 +75,4 @@
 
 func getKmsToken() string {
 	return env.Get(kmsToken, "")
-=======
-	return env.Get(minIOImage, "minio/minio:RELEASE.2019-12-24T23-04-45Z")
-}
-
-func getMinIOImagePullPolicy() string {
-	return env.Get(minIOImagePullPolicy, "IfNotPresent")
->>>>>>> 0fe2c860
 }