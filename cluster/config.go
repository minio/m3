--- conflicted
+++ resolved
@@ -65,15 +65,14 @@
 	return env.Get(minIOImage, "minio/minio:RELEASE.2019-12-19T22-52-26Z")
 }
 
-<<<<<<< HEAD
 func getKmsAddress() string {
 	return env.Get(kmsAddress, "")
 }
 
 func getKmsToken() string {
 	return env.Get(kmsToken, "")
-=======
+}
+
 func getMinIOImagePullPolicy() string {
 	return env.Get(minIOImagePullPolicy, "IfNotPresent")
->>>>>>> e1beb995
 }