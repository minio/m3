--- conflicted
+++ resolved
@@ -24,11 +24,7 @@
 	"github.com/gorilla/mux"
 )
 
-<<<<<<< HEAD
-// StartApiPortal starts the portal handling the following routes:
-=======
 // StartAPIPortal starts the portal handling the following routes:
->>>>>>> 8686f13d
 // 	/version/ :
 // 		Description: Version of the portal API
 //		Methods: GET
@@ -48,11 +44,7 @@
 //	/buckets/{bucketName}/objects/ :
 //		Description: List of objects within the bucket {bucketName}
 //		Methods: GET
-<<<<<<< HEAD
-func StartApiPortal() {
-=======
 func StartAPIPortal() {
->>>>>>> 8686f13d
 	log.Println("Starting MinIO Kubernetes Cloud")
 	router := registerRoutes()
 	log.Fatal(http.ListenAndServe(":9009", router))
