--- conflicted
+++ resolved
@@ -19,88 +19,6 @@
   namespace: default
 ---
 apiVersion: v1
-<<<<<<< HEAD
-kind: ServiceAccount
-metadata:
-  name: nginx-user
-  namespace: default
----
-apiVersion: rbac.authorization.k8s.io/v1
-kind: ClusterRole
-metadata:
-  name: k8s-nginx-cm-view-role
-rules:
-- apiGroups:
-  - ""
-  resources:
-  - configmaps
-  verbs:
-  - get
-  - list
-  - watch
----
-apiVersion: rbac.authorization.k8s.io/v1
-kind: ClusterRoleBinding
-metadata:
-  name: k8s-nginx-cm-svc-account
-roleRef:
-  apiGroup: rbac.authorization.k8s.io
-  kind: ClusterRole
-  name: k8s-nginx-cm-view-role
-subjects:
-- kind: ServiceAccount
-  name: nginx-user
-  namespace: default
----
-apiVersion: v1
-kind: Service
-metadata:
-  labels:
-    name: nginx-resolver
-  name: nginx-resolver
-spec:
-  ports:
-  - name: http
-    port: 80
-  selector:
-    app: nginx-resolver
-  type: ClusterIP
----
-apiVersion: apps/v1
-kind: Deployment
-metadata:
-  labels:
-    app: nginx-resolver
-    type: nginx-resolver
-  name: nginx-resolver
-spec:
-  replicas: 1
-  selector:
-    matchLabels:
-      app: nginx-resolver
-      type: nginx-resolver
-  strategy:
-    type: Recreate
-  template:
-    metadata:
-      labels:
-        app: nginx-resolver
-        type: nginx-resolver
-    spec:
-      containers:
-      - image: minio/m3-nginx:edge
-        imagePullPolicy: IfNotPresent
-        name: nginx-resolver
-        ports:
-        - containerPort: 80
-          name: http
-          protocol: TCP
-      serviceAccount: nginx-user
-      serviceAccountName: nginx-user
----
-apiVersion: v1
-=======
->>>>>>> f3df8f4f
 kind: Service
 metadata:
   name: m3
