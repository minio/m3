--- conflicted
+++ resolved
@@ -91,7 +91,6 @@
             - containerPort: 50052
               name: private-grpc
 ---
-<<<<<<< HEAD
 apiVersion: v1
 kind: ConfigMap
 metadata:
@@ -122,7 +121,7 @@
           regex: (sg-.*)
           replacement: $1
           action: keep
-=======
+---
 apiVersion: apps/v1
 kind: Deployment
 metadata:
@@ -148,4 +147,4 @@
           envFrom:
             - configMapRef:
                 name: m3-env
->>>>>>> f1841503
+                