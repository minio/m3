---
apiVersion: v1
kind: ServiceAccount
metadata:
  name: m3-user
  namespace: default
---
apiVersion: rbac.authorization.k8s.io/v1
kind: ClusterRoleBinding
metadata:
  name: m3-user
roleRef:
  apiGroup: rbac.authorization.k8s.io
  kind: ClusterRole
  name: cluster-admin
subjects:
- kind: ServiceAccount
  name: m3-user
  namespace: default
---
apiVersion: v1
kind: Service
metadata:
  name: m3
  labels:
    name: m3
spec:
  ports:
    - port: 50051
      name: public-grpc
    - port: 50052
      name: private-grpc
  selector:
    app: m3
---
apiVersion: v1
kind: ConfigMap
metadata:
  name: m3-env
data:
  ADMIN_NAME: <ADMIN_NAME>
  ADMIN_EMAIL: <ADMIN_EMAIL>
  DB_HOSTNAME: "postgres.m3"
  MAIL_ACCOUNT: <MAIL_ACCOUNT>
  MAIL_SERVER: <MAIL_SERVER>
  MAIL_PASSWORD: <MAIL_PASSWORD>
  APP_URL: <APP_URL>
  S3_DOMAIN: <S3_DOMAIN>
  SETUP_USE_GLOBAL_BUCKETS: "true"
  # Uncomment these to enable IDP for Admin Login
  #IDENTITY_PROVIDER_URL: ""
  #IDENTITY_PROVIDER_CLIENT_ID: ""
  #IDENTITY_PROVIDER_SECRET: ""
  #IDENTITY_PROVIDER_CALLBACK: ""
---
apiVersion: apps/v1
kind: Deployment
metadata:
  name: m3
spec:
  replicas: 1
  selector:
    matchLabels:
      app: m3
  template:
    metadata:
      labels:
        app: m3
    spec:
      serviceAccountName: m3-user
      containers:
        - name: m3
          image: minio/m3:dev
          imagePullPolicy: "IfNotPresent"
          args:
            - /m3
            - service
<<<<<<< HEAD
          env:
          # Uncomment these to enable IDP for Admin Login
#            - name: IDENTITY_PROVIDER_URL
#              value: ""
#            - name: IDENTITY_PROVIDER_CLIENT_ID
#              value: ""
#            - name: IDENTITY_PROVIDER_SECRET
#              value: ""
#            - name: IDENTITY_PROVIDER_CALLBACK
#              value: ""
          # Uncomment these to enable tenant data encryption using an external KMS
#            - name: KMS_ADDRESS
#              value: ""
#            - name: KMS_TOKEN
#              value: ""
            - name: ADMIN_NAME
              value: "<ADMIN_NAME>"
            - name: ADMIN_EMAIL
              value: "<ADMIN_EMAIL>"
            - name: DB_HOSTNAME
              value: postgres.m3
            - name: MAIL_ACCOUNT
              value: "<DEV_EMAIL_ACCOUNT>"
            - name: MAIL_SERVER
              value: "<DEV_EMAIL_SERVER>"
            - name: MAIL_PASSWORD
              value: "<DEV_EMAIL_PASSWORD>"
            - name: APP_URL
              value: <APP_ADDRESS>
            - name: S3_DOMAIN
              value: <YOUR_DOMAIN>
            - name: SETUP_USE_GLOBAL_BUCKETS
              value: "true"
=======
          envFrom:
              - configMapRef:
                  name: m3-env
>>>>>>> 6aa9b79e
          ports:
            - containerPort: 50051
              name: public-grpc
            - containerPort: 50052
              name: private-grpc
---
apiVersion: apps/v1
kind: Deployment
metadata:
  name: m3-scheduler
spec:
  replicas: 1
  selector:
    matchLabels:
      app: m3-scheduler
  template:
    metadata:
      labels:
        app: m3-scheduler
    spec:
      serviceAccountName: m3-user
      containers:
        - name: m3
          image: minio/m3:dev
          imagePullPolicy: "IfNotPresent"
          args:
            - /m3
            - scheduler
          envFrom:
            - configMapRef:
                name: m3-env<|MERGE_RESOLUTION|>--- conflicted
+++ resolved
@@ -52,6 +52,9 @@
   #IDENTITY_PROVIDER_CLIENT_ID: ""
   #IDENTITY_PROVIDER_SECRET: ""
   #IDENTITY_PROVIDER_CALLBACK: ""
+  # Uncomment these to enable tenant data encryption using an external KMS
+  #KMS_ADDRESS: ""
+  #KMS_TOKEN: ""
 ---
 apiVersion: apps/v1
 kind: Deployment
@@ -75,45 +78,9 @@
           args:
             - /m3
             - service
-<<<<<<< HEAD
-          env:
-          # Uncomment these to enable IDP for Admin Login
-#            - name: IDENTITY_PROVIDER_URL
-#              value: ""
-#            - name: IDENTITY_PROVIDER_CLIENT_ID
-#              value: ""
-#            - name: IDENTITY_PROVIDER_SECRET
-#              value: ""
-#            - name: IDENTITY_PROVIDER_CALLBACK
-#              value: ""
-          # Uncomment these to enable tenant data encryption using an external KMS
-#            - name: KMS_ADDRESS
-#              value: ""
-#            - name: KMS_TOKEN
-#              value: ""
-            - name: ADMIN_NAME
-              value: "<ADMIN_NAME>"
-            - name: ADMIN_EMAIL
-              value: "<ADMIN_EMAIL>"
-            - name: DB_HOSTNAME
-              value: postgres.m3
-            - name: MAIL_ACCOUNT
-              value: "<DEV_EMAIL_ACCOUNT>"
-            - name: MAIL_SERVER
-              value: "<DEV_EMAIL_SERVER>"
-            - name: MAIL_PASSWORD
-              value: "<DEV_EMAIL_PASSWORD>"
-            - name: APP_URL
-              value: <APP_ADDRESS>
-            - name: S3_DOMAIN
-              value: <YOUR_DOMAIN>
-            - name: SETUP_USE_GLOBAL_BUCKETS
-              value: "true"
-=======
           envFrom:
               - configMapRef:
                   name: m3-env
->>>>>>> 6aa9b79e
           ports:
             - containerPort: 50051
               name: public-grpc
