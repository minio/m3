#!/bin/bash


# setup environment variables based on flags to see if we should build the docker containers again
M3_DOCKER="true"
NGINX_DOCKER="true"
VAULT_DOCKER="true"
PORTAL_DOCKER="true"

# evaluate flags
# `-m` for mkube
# `-n` for m3-nginx
# `-v` for m3-vault
# `-p` for portal-ui


while getopts ":m:n:v:p:" opt; do
  case $opt in
    m)
	  M3_DOCKER="$OPTARG"
      ;;
    n)
	  NGINX_DOCKER="$OPTARG"
      ;;
    v)
	  VAULT_DOCKER="$OPTARG"
      ;;
    p)
	  PORTAL_DOCKER="$OPTARG"
      ;;
    \?)
      echo "Invalid option: -$OPTARG" >&2
      exit 1
      ;;
    :)
      echo "Option -$OPTARG requires an argument." >&2
      exit 1
      ;;
  esac
done

echo "Provisioning Kind"

kind create cluster --name m3cluster --config kind-cluster.yaml

echo "installing dashboard"

kubectl apply -f https://raw.githubusercontent.com/kubernetes/dashboard/v2.0.0-rc1/aio/deploy/recommended.yaml

echo "creating service account"

kubectl create serviceaccount dashboard -n default
kubectl create clusterrolebinding dashboard-admin -n default --clusterrole=cluster-admin --serviceaccount=default:dashboard

# pre-load MinIO, postgres, etcd, etcd-operator to speed up setup
docker pull minio/minio:RELEASE.2020-01-16T22-40-29Z
docker pull postgres:12
docker pull quay.io/coreos/etcd-operator:v0.9.4
docker pull quay.io/coreos/etcd:v3.4.0
docker pull quay.io/prometheus/prometheus:v2.14.0

kind load docker-image minio/minio:RELEASE.2020-01-16T22-40-29Z --name m3cluster
kind load docker-image postgres:12 --name m3cluster
kind load docker-image quay.io/coreos/etcd-operator:v0.9.4 --name m3cluster
kind load docker-image quay.io/coreos/etcd:v3.4.0 --name m3cluster
kind load docker-image quay.io/prometheus/prometheus:v2.14.0 --name m3cluster

# Whether or not to build the portal container and load it to kind or just load it
if [[ $PORTAL_DOCKER == "true" ]]; then
	# Build portal-ui
  make --directory="../portal-ui" k8sdev
else
	kind load docker-image minio/m3-portal-frontend:dev --name m3cluster
fi

<<<<<<< HEAD
sleep 30

kubectl apply -f deployments/m3-autocert-deployment.yaml
kubectl run autocert-init -it --rm --image alevsk/autocert-init:dev --env="AUTO_START=true" --restart Never
kubectl label namespace default autocert.step.sm=enabled
kubectl label namespace m3 autocert.step.sm=enabled

sleep 5

=======
# Whether or not to build the m3-nginx container and load it to kind or just load it
if [[ $NGINX_DOCKER == "true" ]]; then
	# Build nginx
  make --directory="../nginx" k8sdev
else
	kind load docker-image minio/m3-nginx:edge --name m3cluster
fi


# Whether or not to build the m3-vault container and load it to kind or just load it
if [[ $VAULT_DOCKER == "true" ]]; then
	# Build vault
  make --directory="../vault" k8sdev
else
	kind load docker-image minio/m3-vault:edge --name m3cluster
fi

# Setup development postgres
kubectl apply -f deployments/postgres-dev.yaml
# install etcd-operator
kubectl apply -f deployments/etcd-dev.yaml
# install prometheus
kubectl apply -f deployments/prometheus-dev.yaml
>>>>>>> d36305d2
kubectl apply -f deployments/m3-portal-backend-deployment.yaml
kubectl apply -f deployments/m3-portal-frontend-deployment.yaml
kubectl apply -f deployments/m3-vault-deployment.yaml
kubectl apply -f deployments/portal-proxy-deployment.yaml

# Whether or not to build the m3 container and load it to kind or just load it
if [[ $M3_DOCKER == "true" ]]; then
	# Build mkube
  make --directory=".." k8sdev TAG=minio/m3:dev
else
	kind load docker-image minio/m3:dev --name m3cluster
fi


# Wait for etcd-operator custom resource to be ready, then create the etcd cluster
CR_COUNT=0
while [[ $CR_COUNT == 0 ]]; do CR_COUNT=$(kubectl get customresourcedefinitions.apiextensions.k8s.io | grep etcdclusters | wc -l) && echo "Waiting on etcd-operator" &&sleep 1; done
kubectl apply -f deployments/etcd-dev-cr.yaml

# Apply mkube
kubectl apply -f deployments/m3-deployment.yaml

# Extract and save vault token into config map
while [[ $(kubectl get pods -l app=m3-vault -o 'jsonpath={..status.conditions[?(@.type=="Ready")].status}') != "True" ]]; do echo "waiting for pod" && sleep 1; done

sleep 5
VAULT_TOKEN=$(kubectl logs $(kubectl get pods | grep vault | awk '{print $1}') -c m3-vault | grep token: | sed 's/^.*: //')
kubectl get configmaps m3-env -o json | jq --arg vt "$VAULT_TOKEN" '.data["KMS_TOKEN"]=$vt' | kubectl apply -f -

echo "done"<|MERGE_RESOLUTION|>--- conflicted
+++ resolved
@@ -73,17 +73,6 @@
 	kind load docker-image minio/m3-portal-frontend:dev --name m3cluster
 fi
 
-<<<<<<< HEAD
-sleep 30
-
-kubectl apply -f deployments/m3-autocert-deployment.yaml
-kubectl run autocert-init -it --rm --image alevsk/autocert-init:dev --env="AUTO_START=true" --restart Never
-kubectl label namespace default autocert.step.sm=enabled
-kubectl label namespace m3 autocert.step.sm=enabled
-
-sleep 5
-
-=======
 # Whether or not to build the m3-nginx container and load it to kind or just load it
 if [[ $NGINX_DOCKER == "true" ]]; then
 	# Build nginx
@@ -101,13 +90,23 @@
 	kind load docker-image minio/m3-vault:edge --name m3cluster
 fi
 
+# install autocert
+sleep 30
+
+kubectl apply -f deployments/m3-autocert-deployment.yaml
+kubectl run autocert-init -it --rm --image alevsk/autocert-init:dev --env="AUTO_START=true" --restart Never
+kubectl label namespace default autocert.step.sm=enabled
+kubectl label namespace m3 autocert.step.sm=enabled
+
+sleep 5
+
 # Setup development postgres
 kubectl apply -f deployments/postgres-dev.yaml
 # install etcd-operator
 kubectl apply -f deployments/etcd-dev.yaml
 # install prometheus
 kubectl apply -f deployments/prometheus-dev.yaml
->>>>>>> d36305d2
+
 kubectl apply -f deployments/m3-portal-backend-deployment.yaml
 kubectl apply -f deployments/m3-portal-frontend-deployment.yaml
 kubectl apply -f deployments/m3-vault-deployment.yaml
