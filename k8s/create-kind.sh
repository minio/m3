#!/bin/bash


# setup environment variables based on flags to see if we should build the docker containers again
M3_DOCKER="true"
NGINX_DOCKER="true"
VAULT_DOCKER="true"
PORTAL_DOCKER="true"

# evaluate flags
# `-m` for mkube
# `-n` for m3-nginx
# `-v` for m3-vault
# `-p` for portal-ui


while getopts ":m:n:v:p:" opt; do
  case $opt in
    m)
	  M3_DOCKER="$OPTARG"
      ;;
    n)
	  NGINX_DOCKER="$OPTARG"
      ;;
    v)
	  VAULT_DOCKER="$OPTARG"
      ;;
    p)
	  PORTAL_DOCKER="$OPTARG"
      ;;
    \?)
      echo "Invalid option: -$OPTARG" >&2
      exit 1
      ;;
    :)
      echo "Option -$OPTARG requires an argument." >&2
      exit 1
      ;;
  esac
done

echo "Provisioning Kind"

kind create cluster --name m3cluster --config kind-cluster.yaml
<<<<<<< HEAD

=======
echo "install metrics server"
kubectl apply -f deployments/metrics-dev.yaml
>>>>>>> 41238cb3
echo "installing dashboard"

kubectl apply -f https://raw.githubusercontent.com/kubernetes/dashboard/v2.0.0-rc1/aio/deploy/recommended.yaml

echo "creating service account"

kubectl create serviceaccount dashboard -n default
kubectl create clusterrolebinding dashboard-admin -n default --clusterrole=cluster-admin --serviceaccount=default:dashboard

# pre-load MinIO, postgres, etcd, etcd-operator to speed up setup
docker pull minio/minio:RELEASE.2020-01-16T22-40-29Z
docker pull postgres:12
docker pull quay.io/coreos/etcd-operator:v0.9.4
docker pull quay.io/coreos/etcd:v3.4.0
docker pull quay.io/prometheus/prometheus:v2.14.0

kind load docker-image minio/minio:RELEASE.2020-01-16T22-40-29Z --name m3cluster
kind load docker-image postgres:12 --name m3cluster
kind load docker-image quay.io/coreos/etcd-operator:v0.9.4 --name m3cluster
kind load docker-image quay.io/coreos/etcd:v3.4.0 --name m3cluster
kind load docker-image quay.io/prometheus/prometheus:v2.14.0 --name m3cluster

# Whether or not to build the portal container and load it to kind or just load it
if [[ $PORTAL_DOCKER == "true" ]]; then
	# Build portal-ui
  make --directory="../portal-ui" k8sdev
else
	kind load docker-image minio/m3-portal-frontend:dev --name m3cluster
fi

# Whether or not to build the m3-nginx container and load it to kind or just load it
if [[ $NGINX_DOCKER == "true" ]]; then
	# Build nginx
  make --directory="../nginx" k8sdev
else
	kind load docker-image minio/m3-nginx:edge --name m3cluster
fi


# Whether or not to build the m3-vault container and load it to kind or just load it
if [[ $VAULT_DOCKER == "true" ]]; then
	# Build vault
  make --directory="../vault" k8sdev
else
	kind load docker-image minio/m3-vault:edge --name m3cluster
fi

# install autocert
sleep 30

kubectl apply -f deployments/m3-autocert-deployment.yaml
kubectl run autocert-init -it --rm --image alevsk/autocert-init:dev --env="AUTO_START=true" --restart Never
kubectl label namespace default autocert.step.sm=enabled

sleep 5

# Setup development postgres
kubectl apply -f deployments/postgres-dev.yaml
# install etcd-operator
kubectl apply -f deployments/etcd-dev.yaml
# install prometheus
kubectl apply -f deployments/prometheus-dev.yaml

kubectl apply -f deployments/m3-portal-backend-deployment.yaml
kubectl apply -f deployments/m3-portal-frontend-deployment.yaml
kubectl apply -f deployments/m3-vault-deployment.yaml
kubectl apply -f deployments/portal-proxy-deployment.yaml

# Whether or not to build the m3 container and load it to kind or just load it
if [[ $M3_DOCKER == "true" ]]; then
	# Build mkube
  make --directory=".." k8sdev TAG=minio/m3:dev
else
	kind load docker-image minio/m3:dev --name m3cluster
fi


# Wait for etcd-operator custom resource to be ready, then create the etcd cluster
CR_COUNT=0
while [[ $CR_COUNT == 0 ]]; do CR_COUNT=$(kubectl get customresourcedefinitions.apiextensions.k8s.io | grep etcdclusters | wc -l) && echo "Waiting on etcd-operator" &&sleep 1; done
kubectl apply -f deployments/etcd-dev-cr.yaml

# Apply mkube
kubectl apply -f deployments/m3-deployment.yaml

# Extract and save vault token into config map
while [[ $(kubectl get pods -l app=m3-vault -o 'jsonpath={..status.conditions[?(@.type=="Ready")].status}') != "True" ]]; do echo "waiting for pod" && sleep 1; done

sleep 5
VAULT_TOKEN=$(kubectl logs $(kubectl get pods | grep vault | awk '{print $1}') -c m3-vault | grep token: | sed 's/^.*: //')
kubectl get configmaps m3-env -o json | jq --arg vt "$VAULT_TOKEN" '.data["KMS_TOKEN"]=$vt' | kubectl apply -f -

echo "done"<|MERGE_RESOLUTION|>--- conflicted
+++ resolved
@@ -40,16 +40,12 @@
 done
 
 echo "Provisioning Kind"
+kind create cluster --name m3cluster --config kind-cluster.yaml
 
-kind create cluster --name m3cluster --config kind-cluster.yaml
-<<<<<<< HEAD
-
-=======
 echo "install metrics server"
 kubectl apply -f deployments/metrics-dev.yaml
->>>>>>> 41238cb3
+
 echo "installing dashboard"
-
 kubectl apply -f https://raw.githubusercontent.com/kubernetes/dashboard/v2.0.0-rc1/aio/deploy/recommended.yaml
 
 echo "creating service account"
