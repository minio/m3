# Changelog

All notable changes to this project will be documented in this file.

The format is based on [Keep a Changelog](https://keepachangelog.com/en/1.0.0/),
and this project adheres to [Semantic Versioning](https://semver.org/spec/v2.0.0.html).

## [Unreleased]

### Added

<<<<<<< HEAD
- Enabled TLS communication (`gRPC` and `HTTPS`) between `nginx-resolver`, `portal-proxy`, `m3-portal-frontend`, `m3-portal-backend` and `m3` services using [autocert](https://github.com/smallstep/autocert)
- Start using "changelog" file
=======
- Start using "changelog" file.
- Cli command to get storage group tenant's bucket's average usage in a defined period `./m3 cluster sc sg usage`.
>>>>>>> c2ba2d45

### Changed

- Moved development `etcd` and `prometheus`  to `etcd-dev.yaml` and `prometheus-dev.yaml` respectivelys
- the development `postgres` was moved to  `postgres-dev.yaml`
- `nginx-resolver` service and deployment are now exposed on the `m3-deployment.yaml`

### Removed

- Removed `CORS` settings from `mkube portal backend`, if you wish to develop locally please set the `proxy` directive in your react app
<|MERGE_RESOLUTION|>--- conflicted
+++ resolved
@@ -9,13 +9,9 @@
 
 ### Added
 
-<<<<<<< HEAD
 - Enabled TLS communication (`gRPC` and `HTTPS`) between `nginx-resolver`, `portal-proxy`, `m3-portal-frontend`, `m3-portal-backend` and `m3` services using [autocert](https://github.com/smallstep/autocert)
-- Start using "changelog" file
-=======
+- Cli command to get storage group tenant's bucket's average usage in a defined period `./m3 cluster sc sg usage`.
 - Start using "changelog" file.
-- Cli command to get storage group tenant's bucket's average usage in a defined period `./m3 cluster sc sg usage`.
->>>>>>> c2ba2d45
 
 ### Changed
 
