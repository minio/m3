--- conflicted
+++ resolved
@@ -28,10 +28,7 @@
 	Subcommands: []cli.Command{
 		addTenantCmd,
 		tenantAddUserCmd,
-<<<<<<< HEAD
-=======
 		tenantMbCmd,
->>>>>>> c1fccf1a
 	},
 }
 
