module github.com/minio/m3

go 1.13

require (
<<<<<<< HEAD
	github.com/dgrijalva/jwt-go v3.2.0+incompatible
	github.com/ghodss/yaml v1.0.0
=======
	github.com/golang-migrate/migrate/v4 v4.6.2
>>>>>>> 8686f13d
	github.com/googleapis/gnostic v0.3.1 // indirect
	github.com/gorilla/mux v1.7.1
	github.com/lib/pq v1.0.0
	github.com/minio/cli v1.21.0
	github.com/minio/mc v0.0.0-20190908212443-54ee3a280031
	github.com/minio/minio v0.0.0-20190920231956-112729386357
	github.com/minio/minio-go/v6 v6.0.35
	github.com/satori/go.uuid v1.2.0
	golang.org/x/tools v0.0.0-20191015150414-f936694f27bf // indirect
	k8s.io/api v0.0.0-20190313115550-3c12c96769cc
	k8s.io/apimachinery v0.0.0-20190313115320-c9defaaddf6f
	k8s.io/client-go v11.0.0+incompatible
	k8s.io/utils v0.0.0-20190923111123-69764acb6e8e // indirect
)<|MERGE_RESOLUTION|>--- conflicted
+++ resolved
@@ -3,12 +3,9 @@
 go 1.13
 
 require (
-<<<<<<< HEAD
 	github.com/dgrijalva/jwt-go v3.2.0+incompatible
 	github.com/ghodss/yaml v1.0.0
-=======
 	github.com/golang-migrate/migrate/v4 v4.6.2
->>>>>>> 8686f13d
 	github.com/googleapis/gnostic v0.3.1 // indirect
 	github.com/gorilla/mux v1.7.1
 	github.com/lib/pq v1.0.0
