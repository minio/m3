--- conflicted
+++ resolved
@@ -290,7 +290,6 @@
             $ref: "#/definitions/error"
       tags:
         - AdminAPI
-<<<<<<< HEAD
     get:
       summary: Policy info
       operationId: PolicyInfo
@@ -299,7 +298,17 @@
           in: path
           required: true
           type: string
-=======
+      responses:
+        200:
+          description: A successful response.
+          schema:
+            $ref: "#/definitions/policy"
+        default:
+          description: Generic error response.
+          schema:
+            $ref: "#/definitions/error"
+      tags:
+        - AdminAPI
   /api/v1/configs:
     get:
       summary: List Configurations
@@ -315,54 +324,54 @@
           required: false
           type: integer
           format: int32
->>>>>>> 94e29986
-      responses:
-        200:
-          description: A successful response.
-          schema:
-<<<<<<< HEAD
-            $ref: "#/definitions/policy"
-=======
+      responses:
+        200:
+          description: A successful response.
+          schema:
             $ref: "#/definitions/listConfigResponse"
->>>>>>> 94e29986
-        default:
-          description: Generic error response.
-          schema:
-            $ref: "#/definitions/error"
-      tags:
-        - AdminAPI
-<<<<<<< HEAD
+        default:
+          description: Generic error response.
+          schema:
+            $ref: "#/definitions/error"
+      tags:
+        - AdminAPI
   /api/v1/set-policy/{name}:
     put:
       summary: Set policy
       operationId: SetPolicy
-=======
+      parameters:
+        - name: name
+          in: path
+          required: true
+          type: string
+        - name: body
+          in: body
+          required: true
+          schema:
+            $ref: '#/definitions/setPolicyRequest'
+      responses:
+        204:
+          description: A successful response.
+        default:
+          description: Generic error response.
+          schema:
+            $ref: "#/definitions/error"
+      tags:
+        - AdminAPI
   /api/v1/configs/{name}:
     get:
       summary: Configuration info
       operationId: ConfigInfo
->>>>>>> 94e29986
-      parameters:
-        - name: name
-          in: path
-          required: true
-          type: string
-<<<<<<< HEAD
-        - name: body
-          in: body
-          required: true
-          schema:
-            $ref: '#/definitions/setPolicyRequest'
-      responses:
-        204:
-          description: A successful response.
-=======
+      parameters:
+        - name: name
+          in: path
+          required: true
+          type: string
       responses:
         200:
           description: A successful response.
           schema:
             $ref: "#/definitions/configuration"
->>>>>>> 94e29986
         default:
           description: Generic error response.
           schema:
