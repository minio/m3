swagger: "2.0"
info:
  title: MinIO Console Server
  version: 0.1.0
consumes:
  - application/json
produces:
  - application/json
schemes:
  - http
paths:
  /api/v1/buckets:
    get:
      summary: List Buckets
      operationId: ListBuckets
      parameters:
        - name: sort_by
          in: query
          required: false
          type: string
        - name: offset
          in: query
          required: false
          type: integer
          format: int32
        - name: limit
          in: query
          required: false
          type: integer
          format: int32
      responses:
        200:
          description: A successful response.
          schema:
            $ref: "#/definitions/listBucketsResponse"
        default:
          description: Generic error response.
          schema:
            $ref: "#/definitions/error"
      tags:
        - UserAPI
    post:
      summary: Make bucket
      operationId: MakeBucket
      parameters:
        - name: body
          in: body
          required: true
          schema:
            $ref: '#/definitions/makeBucketRequest'
      responses:
        201:
          description: A successful response.
        default:
          description: Generic error response.
          schema:
            $ref: "#/definitions/error"
      tags:
        - UserAPI
  /api/v1/buckets/{name}:
    delete:
      summary: Delete Bucket
      operationId: DeleteBucket
      parameters:
        - name: name
          in: path
          required: true
          type: string
      responses:
        204:
          description: A successful response.
        default:
          description: Generic error response.
          schema:
            $ref: "#/definitions/error"
      tags:
        - UserAPI
  /api/v1/users:
    get:
      summary: List Users
      operationId: ListUsers
      parameters:
        - name: offset
          in: query
          required: false
          type: integer
          format: int32
        - name: limit
          in: query
          required: false
          type: integer
          format: int32
      responses:
        200:
          description: A successful response.
          schema:
            $ref: "#/definitions/listUsersResponse"
        default:
          description: Generic error response.
          schema:
            $ref: "#/definitions/error"
      tags:
        - AdminAPI
    post:
      summary: Add User
      operationId: AddUser
      parameters:
        - name: body
          in: body
          required: true
          schema:
            $ref: '#/definitions/addUserRequest'
      responses:
        201:
          description: A successful response.
          schema:
            $ref: '#/definitions/user'
        default:
          description: Generic error response.
          schema:
            $ref: "#/definitions/error"
      tags:
        - AdminAPI
  /api/v1/groups:
    get:
      summary: List Groups
      operationId: ListGroups
      parameters:
        - name: offset
          in: query
          required: false
          type: integer
          format: int32
        - name: limit
          in: query
          required: false
          type: integer
          format: int32
      responses:
        200:
          description: A successful response.
          schema:
            $ref: "#/definitions/listGroupsResponse"
        default:
          description: Generic error response.
          schema:
            $ref: "#/definitions/error"
      tags:
        - AdminAPI
    post:
      summary: Add Group
      operationId: AddGroup
      parameters:
        - name: body
          in: body
          required: true
          schema:
            $ref: '#/definitions/addGroupRequest'
      responses:
        201:
          description: A successful response.
        default:
          description: Generic error response.
          schema:
            $ref: "#/definitions/error"
      tags:
        - AdminAPI
  /api/v1/groups/{name}:
    get:
      summary: Group info
      operationId: GroupInfo
      parameters:
        - name: name
          in: path
          required: true
          type: string
      responses:
        200:
          description: A successful response.
          schema:
            $ref: "#/definitions/group"
        default:
          description: Generic error response.
          schema:
            $ref: "#/definitions/error"
      tags:
        - AdminAPI
    delete:
      summary: Remove group 
      operationId: RemoveGroup
      parameters:
        - name: name
          in: path
          required: true
          type: string
      responses:
        204:
          description: A successful response.
        default:
          description: Generic error response.
          schema:
            $ref: "#/definitions/error"
      tags:
        - AdminAPI
<<<<<<< HEAD
  /api/v1/policies:
    get:
      summary: List Policies
      operationId: ListPolicies
      parameters:
        - name: offset
          in: query
          required: false
          type: integer
          format: int32
        - name: limit
          in: query
          required: false
          type: integer
          format: int32
      responses:
        200:
          description: A successful response.
          schema:
            $ref: "#/definitions/listPoliciesResponse"
        default:
          description: Generic error response.
          schema:
            $ref: "#/definitions/error"
      tags:
        - AdminAPI
    post:
      summary: Add Policy
      operationId: AddPolicy
      parameters:
=======
    put:
      summary: Update Group Members or Status
      operationId: UpdateGroup
      parameters:
        - name: name
          in: path
          required: true
          type: string
>>>>>>> 0fa9c509
        - name: body
          in: body
          required: true
          schema:
<<<<<<< HEAD
            $ref: '#/definitions/addPolicyRequest'
      responses:
        201:
          description: A successful response.
          schema:
            $ref: '#/definitions/policy'
        default:
          description: Generic error response.
          schema:
            $ref: "#/definitions/error"
      tags:
        - AdminAPI
  /api/v1/policies/{name}:
    delete:
      summary: Remove policy
      operationId: RemovePolicy
      parameters:
        - name: name
          in: path
          required: true
          type: string
      responses:
        204:
          description: A successful response.
=======
            $ref: "#/definitions/updateGroupRequest"
      responses:
        200:
          description: A successful response.
          schema:
            $ref: "#/definitions/group"
>>>>>>> 0fa9c509
        default:
          description: Generic error response.
          schema:
            $ref: "#/definitions/error"
      tags:
        - AdminAPI
definitions:
  bucketAccess:
    type: string
    enum:
      - PRIVATE
      - PUBLIC
      - CUSTOM
    default: PRIVATE
  bucket:
    type: object
    required:
      - name
    properties:
      name:
        type: string
        minLength: 3
      size:
        type: integer
        format: int64
      access:
        $ref: "#/definitions/bucketAccess"
      creation_date:
        type: string
  listBucketsResponse:
    type: object
    properties:
      buckets:
        type: array
        items:
          $ref: "#/definitions/bucket"
        title: list of resulting buckets
      total_buckets:
        type: integer
        format: int64
        title: number of buckets accessible to tenant user
  makeBucketRequest:
    type: object
    required:
      - name
    properties:
      name:
        type: string
      access:
        $ref: "#/definitions/bucketAccess"
  error:
    type: object
    required:
      - message
    properties:
      code:
        type: integer
        format: int64
      message:
        type: string
  user:
    type: object
    properties:
      accessKey:
        type: string
      policy:
        type: string
      memberOf:
        type: array
        items:
          type: string
      status:
        type: string
  listUsersResponse:
    type: object
    properties:
      users:
        type: array
        items:
          $ref: "#/definitions/user"
        title: list of resulting users
  addUserRequest:
    type: object
    required:
      - accessKey
      - secretKey
    properties:
      accessKey:
        type: string
      secretKey:
        type: string
  group:
    type: object
    properties:
      name:
        type: string
      status:
        type: string
      members:
        type: array
        items:
          type: string
      policy:
        type: string
  addGroupRequest:
    type: object
    required:
      - group
      - members
    properties:
      group:
        type: string
      members:
        type: array
        items:
          type: string
  listGroupsResponse:
    type: object
    properties:
      groups:
        type: array
        items:
          type: string
        title: list of groups
      total_groups:
        type: integer
        format: int64
        title: total number of groups
<<<<<<< HEAD
  statement:
    type: object
    properties:
      effect:
        type: string
      actions:
        type: array
        items:
          type: string
      resources:
        type: array
        items:
          type: string
  policy:
    type: object
    properties:
      name:
        type: string
      version:
        type: string
      statements:
        type: array
        items:
          $ref: "#/definitions/statement"
  addPolicyRequest:
    type: object
    required:
      - name
    properties:
      name:
        type: string
      definition:
        type: string
  listPoliciesResponse:
    type: object
    properties:
      policies:
        type: array
        items:
          $ref: "#/definitions/policy"
        title: list of policies
      total_policies:
        type: integer
        format: int64
        title: total number of policies
=======
  updateGroupRequest:
    type: object
    required:
      - members
      - status
    properties:
      members:
        type: array
        items:
          type: string
      status:
        type: string
>>>>>>> 0fa9c509
<|MERGE_RESOLUTION|>--- conflicted
+++ resolved
@@ -202,7 +202,30 @@
             $ref: "#/definitions/error"
       tags:
         - AdminAPI
-<<<<<<< HEAD
+    put:
+      summary: Update Group Members or Status
+      operationId: UpdateGroup
+      parameters:
+        - name: name
+          in: path
+          required: true
+          type: string
+        - name: body
+          in: body
+          required: true
+          schema:
+            $ref: "#/definitions/updateGroupRequest"
+      responses:
+        200:
+          description: A successful response.
+          schema:
+            $ref: "#/definitions/group"
+        default:
+          description: Generic error response.
+          schema:
+            $ref: "#/definitions/error"
+      tags:
+        - AdminAPI
   /api/v1/policies:
     get:
       summary: List Policies
@@ -233,21 +256,10 @@
       summary: Add Policy
       operationId: AddPolicy
       parameters:
-=======
-    put:
-      summary: Update Group Members or Status
-      operationId: UpdateGroup
-      parameters:
-        - name: name
-          in: path
-          required: true
-          type: string
->>>>>>> 0fa9c509
         - name: body
           in: body
           required: true
           schema:
-<<<<<<< HEAD
             $ref: '#/definitions/addPolicyRequest'
       responses:
         201:
@@ -272,14 +284,6 @@
       responses:
         204:
           description: A successful response.
-=======
-            $ref: "#/definitions/updateGroupRequest"
-      responses:
-        200:
-          description: A successful response.
-          schema:
-            $ref: "#/definitions/group"
->>>>>>> 0fa9c509
         default:
           description: Generic error response.
           schema:
@@ -408,7 +412,6 @@
         type: integer
         format: int64
         title: total number of groups
-<<<<<<< HEAD
   statement:
     type: object
     properties:
@@ -454,7 +457,6 @@
         type: integer
         format: int64
         title: total number of policies
-=======
   updateGroupRequest:
     type: object
     required:
@@ -466,5 +468,4 @@
         items:
           type: string
       status:
-        type: string
->>>>>>> 0fa9c509
+        type: string