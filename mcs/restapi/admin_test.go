--- conflicted
+++ resolved
@@ -34,15 +34,12 @@
 var minioAddUserMock func(accessKey, secreyKey string) error
 var minioListGroupsMock func() ([]string, error)
 var minioUpdateGroupMembersMock func(madmin.GroupAddRemove) error
-<<<<<<< HEAD
+var minioGetGroupDescriptionMock func(group string) (*madmin.GroupDesc, error)
+var minioSetGroupStatusMock func(group string, status madmin.GroupStatus) error
 var minioListPoliciesMock func() (map[string][]byte, error)
 var minioGetPolicyMock func(name string) ([]byte, error)
 var minioRemovePolicyMock func(name string) error
 var minioAddPolicyMock func(name, policy string) error
-=======
-var minioGetGroupDescriptionMock func(group string) (*madmin.GroupDesc, error)
-var minioSetGroupStatusMock func(group string, status madmin.GroupStatus) error
->>>>>>> 0fa9c509
 
 // Define a mock struct of Admin Client interface implementation
 type adminClientMock struct {
@@ -68,22 +65,26 @@
 	return minioUpdateGroupMembersMock(req)
 }
 
-<<<<<<< HEAD
+// mock function of listPolicies()
 func (ac adminClientMock) listPolicies() (map[string][]byte, error) {
 	return minioListPoliciesMock()
 }
 
+// mock function of getPolicy()
 func (ac adminClientMock) getPolicy(name string) ([]byte, error) {
 	return minioGetPolicyMock(name)
 }
 
+// mock function of removePolicy()
 func (ac adminClientMock) removePolicy(name string) error {
 	return minioRemovePolicyMock(name)
 }
 
+// mock function of addPolicy()
 func (ac adminClientMock) addPolicy(name, policy string) error {
 	return minioAddPolicyMock(name, policy)
-=======
+}
+
 // mock function of getGroupDescription()
 func (ac adminClientMock) getGroupDescription(group string) (*madmin.GroupDesc, error) {
 	return minioGetGroupDescriptionMock(group)
@@ -92,7 +93,6 @@
 // mock function setGroupStatus()
 func (ac adminClientMock) setGroupStatus(group string, status madmin.GroupStatus) error {
 	return minioSetGroupStatusMock(group, status)
->>>>>>> 0fa9c509
 }
 
 func TestListUsers(t *testing.T) {
@@ -270,7 +270,127 @@
 	}
 }
 
-<<<<<<< HEAD
+func TestGroupInfo(t *testing.T) {
+	assert := assert.New(t)
+	adminClient := adminClientMock{}
+	// Test-1 : groupInfo() get group info
+	groupName := "acmeGroup"
+	mockResponse := &madmin.GroupDesc{
+		Name:    groupName,
+		Policy:  "policyTest",
+		Members: []string{"user1", "user2"},
+		Status:  "enabled",
+	}
+	// mock function response from updateGroupMembers()
+	minioGetGroupDescriptionMock = func(group string) (*madmin.GroupDesc, error) {
+		return mockResponse, nil
+	}
+	function := "groupInfo()"
+	info, err := groupInfo(adminClient, groupName)
+	if err != nil {
+		t.Errorf("Failed on %s:, error occurred: %s", function, err.Error())
+	}
+	assert.Equal(groupName, info.Name)
+	assert.Equal("policyTest", info.Policy)
+	assert.ElementsMatch([]string{"user1", "user2"}, info.Members)
+	assert.Equal("enabled", info.Status)
+
+	// Test-2 : groupInfo() Return error and see that the error is handled correctly and returned
+	minioGetGroupDescriptionMock = func(group string) (*madmin.GroupDesc, error) {
+		return nil, errors.New("error")
+	}
+	_, err = groupInfo(adminClient, groupName)
+	if assert.Error(err) {
+		assert.Equal("error", err.Error())
+	}
+}
+
+func TestUpdateGroupInfo(t *testing.T) {
+	assert := assert.New(t)
+	adminClient := adminClientMock{}
+	// Test-1 : addOrDeleteMembers()  update group members add user3 and delete user2
+	function := "addOrDeleteMembers()"
+	groupName := "acmeGroup"
+	mockGroupDesc := &madmin.GroupDesc{
+		Name:    groupName,
+		Policy:  "policyTest",
+		Members: []string{"user1", "user2"},
+		Status:  "enabled",
+	}
+	membersDesired := []string{"user3", "user1"}
+	minioUpdateGroupMembersMock = func(madmin.GroupAddRemove) error {
+		return nil
+	}
+	if err := addOrDeleteMembers(adminClient, mockGroupDesc, membersDesired); err != nil {
+		t.Errorf("Failed on %s:, error occurred: %s", function, err.Error())
+	}
+
+	// Test-2 : addOrDeleteMembers()  handle error correctly
+	minioUpdateGroupMembersMock = func(madmin.GroupAddRemove) error {
+		return errors.New("error")
+	}
+	if err := addOrDeleteMembers(adminClient, mockGroupDesc, membersDesired); assert.Error(err) {
+		assert.Equal("error", err.Error())
+	}
+
+	// Test-3 : addOrDeleteMembers()  only add members but handle error on adding
+	minioUpdateGroupMembersMock = func(madmin.GroupAddRemove) error {
+		return errors.New("error")
+	}
+	membersDesired = []string{"user3", "user1", "user2"}
+	if err := addOrDeleteMembers(adminClient, mockGroupDesc, membersDesired); assert.Error(err) {
+		assert.Equal("error", err.Error())
+	}
+
+	// Test-4: addOrDeleteMembers() no updates needed so error shall not be triggered or handled.
+	minioUpdateGroupMembersMock = func(madmin.GroupAddRemove) error {
+		return errors.New("error")
+	}
+	membersDesired = []string{"user1", "user2"}
+	if err := addOrDeleteMembers(adminClient, mockGroupDesc, membersDesired); err != nil {
+		t.Errorf("Failed on %s:, error occurred: %s", function, err.Error())
+	}
+}
+
+func TestSetGroupStatus(t *testing.T) {
+	assert := assert.New(t)
+	adminClient := adminClientMock{}
+	function := "setGroupStatus()"
+	groupName := "acmeGroup"
+	// Test-1: setGroupStatus() update valid disabled status
+	expectedStatus := "disabled"
+	minioSetGroupStatusMock = func(group string, status madmin.GroupStatus) error {
+		return nil
+	}
+	if err := setGroupStatus(adminClient, groupName, expectedStatus); err != nil {
+		t.Errorf("Failed on %s:, error occurred: %s", function, err.Error())
+	}
+	// Test-2: setGroupStatus() update valid enabled status
+	expectedStatus = "enabled"
+	minioSetGroupStatusMock = func(group string, status madmin.GroupStatus) error {
+		return nil
+	}
+	if err := setGroupStatus(adminClient, groupName, expectedStatus); err != nil {
+		t.Errorf("Failed on %s:, error occurred: %s", function, err.Error())
+	}
+	// Test-3: setGroupStatus() update invalid status, should send error
+	expectedStatus = "invalid"
+	minioSetGroupStatusMock = func(group string, status madmin.GroupStatus) error {
+		return nil
+	}
+	if err := setGroupStatus(adminClient, groupName, expectedStatus); assert.Error(err) {
+		assert.Equal("status not valid", err.Error())
+	}
+	// Test-4: setGroupStatus() handler error correctly
+	expectedStatus = "enabled"
+	minioSetGroupStatusMock = func(group string, status madmin.GroupStatus) error {
+		return errors.New("error")
+	}
+	if err := setGroupStatus(adminClient, groupName, expectedStatus); assert.Error(err) {
+		assert.Equal("error", err.Error())
+	}
+}
+
 func TestListPolicies(t *testing.T) {
 	assert := assert.New(t)
 	adminClient := adminClientMock{}
@@ -451,125 +571,5 @@
 	}
 	if _, err := addPolicy(adminClient, policyName, policyDefinition); assert.Error(err) {
 		assert.NotEmpty(err.Error())
-=======
-func TestGroupInfo(t *testing.T) {
-	assert := assert.New(t)
-	adminClient := adminClientMock{}
-	// Test-1 : groupInfo() get group info
-	groupName := "acmeGroup"
-	mockResponse := &madmin.GroupDesc{
-		Name:    groupName,
-		Policy:  "policyTest",
-		Members: []string{"user1", "user2"},
-		Status:  "enabled",
-	}
-	// mock function response from updateGroupMembers()
-	minioGetGroupDescriptionMock = func(group string) (*madmin.GroupDesc, error) {
-		return mockResponse, nil
-	}
-	function := "groupInfo()"
-	info, err := groupInfo(adminClient, groupName)
-	if err != nil {
-		t.Errorf("Failed on %s:, error occurred: %s", function, err.Error())
-	}
-	assert.Equal(groupName, info.Name)
-	assert.Equal("policyTest", info.Policy)
-	assert.ElementsMatch([]string{"user1", "user2"}, info.Members)
-	assert.Equal("enabled", info.Status)
-
-	// Test-2 : groupInfo() Return error and see that the error is handled correctly and returned
-	minioGetGroupDescriptionMock = func(group string) (*madmin.GroupDesc, error) {
-		return nil, errors.New("error")
-	}
-	_, err = groupInfo(adminClient, groupName)
-	if assert.Error(err) {
-		assert.Equal("error", err.Error())
-	}
-}
-
-func TestUpdateGroupInfo(t *testing.T) {
-	assert := assert.New(t)
-	adminClient := adminClientMock{}
-	// Test-1 : addOrDeleteMembers()  update group members add user3 and delete user2
-	function := "addOrDeleteMembers()"
-	groupName := "acmeGroup"
-	mockGroupDesc := &madmin.GroupDesc{
-		Name:    groupName,
-		Policy:  "policyTest",
-		Members: []string{"user1", "user2"},
-		Status:  "enabled",
-	}
-	membersDesired := []string{"user3", "user1"}
-	minioUpdateGroupMembersMock = func(madmin.GroupAddRemove) error {
-		return nil
-	}
-	if err := addOrDeleteMembers(adminClient, mockGroupDesc, membersDesired); err != nil {
-		t.Errorf("Failed on %s:, error occurred: %s", function, err.Error())
-	}
-
-	// Test-2 : addOrDeleteMembers()  handle error correctly
-	minioUpdateGroupMembersMock = func(madmin.GroupAddRemove) error {
-		return errors.New("error")
-	}
-	if err := addOrDeleteMembers(adminClient, mockGroupDesc, membersDesired); assert.Error(err) {
-		assert.Equal("error", err.Error())
-	}
-
-	// Test-3 : addOrDeleteMembers()  only add members but handle error on adding
-	minioUpdateGroupMembersMock = func(madmin.GroupAddRemove) error {
-		return errors.New("error")
-	}
-	membersDesired = []string{"user3", "user1", "user2"}
-	if err := addOrDeleteMembers(adminClient, mockGroupDesc, membersDesired); assert.Error(err) {
-		assert.Equal("error", err.Error())
-	}
-
-	// Test-4: addOrDeleteMembers() no updates needed so error shall not be triggered or handled.
-	minioUpdateGroupMembersMock = func(madmin.GroupAddRemove) error {
-		return errors.New("error")
-	}
-	membersDesired = []string{"user1", "user2"}
-	if err := addOrDeleteMembers(adminClient, mockGroupDesc, membersDesired); err != nil {
-		t.Errorf("Failed on %s:, error occurred: %s", function, err.Error())
-	}
-}
-
-func TestSetGroupStatus(t *testing.T) {
-	assert := assert.New(t)
-	adminClient := adminClientMock{}
-	function := "setGroupStatus()"
-	groupName := "acmeGroup"
-	// Test-1: setGroupStatus() update valid disabled status
-	expectedStatus := "disabled"
-	minioSetGroupStatusMock = func(group string, status madmin.GroupStatus) error {
-		return nil
-	}
-	if err := setGroupStatus(adminClient, groupName, expectedStatus); err != nil {
-		t.Errorf("Failed on %s:, error occurred: %s", function, err.Error())
-	}
-	// Test-2: setGroupStatus() update valid enabled status
-	expectedStatus = "enabled"
-	minioSetGroupStatusMock = func(group string, status madmin.GroupStatus) error {
-		return nil
-	}
-	if err := setGroupStatus(adminClient, groupName, expectedStatus); err != nil {
-		t.Errorf("Failed on %s:, error occurred: %s", function, err.Error())
-	}
-	// Test-3: setGroupStatus() update invalid status, should send error
-	expectedStatus = "invalid"
-	minioSetGroupStatusMock = func(group string, status madmin.GroupStatus) error {
-		return nil
-	}
-	if err := setGroupStatus(adminClient, groupName, expectedStatus); assert.Error(err) {
-		assert.Equal("status not valid", err.Error())
-	}
-	// Test-4: setGroupStatus() handler error correctly
-	expectedStatus = "enabled"
-	minioSetGroupStatusMock = func(group string, status madmin.GroupStatus) error {
-		return errors.New("error")
-	}
-	if err := setGroupStatus(adminClient, groupName, expectedStatus); assert.Error(err) {
-		assert.Equal("error", err.Error())
->>>>>>> 0fa9c509
 	}
 }