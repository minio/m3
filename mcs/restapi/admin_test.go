// This file is part of MinIO Kubernetes Cloud
// Copyright (c) 2020 MinIO, Inc.
//
// This program is free software: you can redistribute it and/or modify
// it under the terms of the GNU Affero General Public License as published by
// the Free Software Foundation, either version 3 of the License, or
// (at your option) any later version.
//
// This program is distributed in the hope that it will be useful,
// but WITHOUT ANY WARRANTY; without even the implied warranty of
// MERCHANTABILITY or FITNESS FOR A PARTICULAR PURPOSE.  See the
// GNU Affero General Public License for more details.
//
// You should have received a copy of the GNU Affero General Public License
// along with this program.  If not, see <http://www.gnu.org/licenses/>.

package restapi

import (
	"fmt"
	"testing"

	"github.com/minio/minio/pkg/madmin"

	"errors"

	"github.com/stretchr/testify/assert"
	asrt "github.com/stretchr/testify/assert"
)

// assigning mock at runtime instead of compile time
var minioListUsersMock func() (map[string]madmin.UserInfo, error)
var minioAddUserMock func(accessKey, secreyKey string) error
var minioListGroupsMock func() ([]string, error)
var minioUpdateGroupMembersMock func(madmin.GroupAddRemove) error
var minioGetGroupDescriptionMock func(group string) (*madmin.GroupDesc, error)
var minioSetGroupStatusMock func(group string, status madmin.GroupStatus) error
<<<<<<< HEAD
=======
var minioListPoliciesMock func() (map[string][]byte, error)
var minioGetPolicyMock func(name string) ([]byte, error)
var minioRemovePolicyMock func(name string) error
var minioAddPolicyMock func(name, policy string) error
var minioHelpConfigKVMock func(subSys, key string, envOnly bool) (madmin.Help, error)
var minioGetConfigKVMock func(name string) (madmin.Targets, error)
>>>>>>> 94e29986

// Define a mock struct of Admin Client interface implementation
type adminClientMock struct {
}

// mock function of listUsers()
func (ac adminClientMock) listUsers() (map[string]madmin.UserInfo, error) {
	return minioListUsersMock()
}

// mock function of addUser()
func (ac adminClientMock) addUser(accessKey, secretKey string) error {
	return minioAddUserMock(accessKey, secretKey)
}

// mock function of listGroups()
func (ac adminClientMock) listGroups() ([]string, error) {
	return minioListGroupsMock()
}

// mock function of updateGroupMembers()
func (ac adminClientMock) updateGroupMembers(req madmin.GroupAddRemove) error {
	return minioUpdateGroupMembersMock(req)
}

// mock function of getGroupDescription()
func (ac adminClientMock) getGroupDescription(group string) (*madmin.GroupDesc, error) {
	return minioGetGroupDescriptionMock(group)
}

// mock function setGroupStatus()
func (ac adminClientMock) setGroupStatus(group string, status madmin.GroupStatus) error {
	return minioSetGroupStatusMock(group, status)
}

// mock function helpConfigKV()
func (ac adminClientMock) helpConfigKV(subSys, key string, envOnly bool) (madmin.Help, error) {
	return minioHelpConfigKVMock(subSys, key, envOnly)
}

// mock function getConfigKV()
func (ac adminClientMock) getConfigKV(name string) (madmin.Targets, error) {
	return minioGetConfigKVMock(name)
}

func TestListUsers(t *testing.T) {
	assert := asrt.New(t)
	adminClient := adminClientMock{}
	// Test-1 : listUsers() Get response from minio client with two users and return the same number on listUsers()
	// mock minIO client
	mockUserMap := map[string]madmin.UserInfo{
		"ABCDEFGHI": madmin.UserInfo{
			SecretKey:  "",
			PolicyName: "ABCDEFGHI-policy",
			Status:     "enabled",
			MemberOf:   []string{"group1", "group2"},
		},
		"ZBCDEFGHI": madmin.UserInfo{
			SecretKey:  "",
			PolicyName: "ZBCDEFGHI-policy",
			Status:     "enabled",
			MemberOf:   []string{"group1", "group2"},
		},
	}

	// mock function response from listUsersWithContext(ctx)
	minioListUsersMock = func() (map[string]madmin.UserInfo, error) {
		return mockUserMap, nil
	}
	// get list users response this response should have Name, CreationDate, Size and Access
	// as part of of each user
	function := "listUsers()"
	userMap, err := listUsers(adminClient)
	if err != nil {
		t.Errorf("Failed on %s:, error occurred: %s", function, err.Error())
	}
	// verify length of users is correct
	assert.Equal(len(mockUserMap), len(userMap), fmt.Sprintf("Failed on %s: length of user's lists is not the same", function))

	for _, b := range userMap {
		assert.Contains(mockUserMap, b.AccessKey)
		assert.Equal(string(mockUserMap[b.AccessKey].Status), b.Status)
		assert.Equal(mockUserMap[b.AccessKey].PolicyName, b.Policy)
		assert.ElementsMatch(mockUserMap[b.AccessKey].MemberOf, []string{"group1", "group2"})
	}

	// Test-2 : listUsers() Return and see that the error is handled correctly and returned
	minioListUsersMock = func() (map[string]madmin.UserInfo, error) {
		return nil, errors.New("error")
	}
	_, err = listUsers(adminClient)
	if assert.Error(err) {
		assert.Equal("error", err.Error())
	}
}

func TestAddUser(t *testing.T) {
	assert := asrt.New(t)
	adminClient := adminClientMock{}

	// Test-1: valid case of adding a user with a proper access key
	accessKey := "ABCDEFGHI"
	secretKey := "ABCDEFGHIABCDEFGHI"

	// mock function response from addUser() return no error
	minioAddUserMock = func(accessKey, secretKey string) error {
		return nil
	}
	// adds a valid user to MinIO
	function := "addUser()"
	user, err := addUser(adminClient, &accessKey, &secretKey)
	if err != nil {
		t.Errorf("Failed on %s:, error occurred: %s", function, err.Error())
	}
	// no error should have been returned
	assert.Nil(err, "Error is not null")
	// the same access key should be in the model users
	assert.Equal(user.AccessKey, accessKey)
	// Test-1: valid case
	accessKey = "AB"
	secretKey = "ABCDEFGHIABCDEFGHI"

	// mock function response from addUser() return no error
	minioAddUserMock = func(accessKey, secretKey string) error {
		return errors.New("error")
	}

	user, err = addUser(adminClient, &accessKey, &secretKey)

	// no error should have been returned
	assert.Nil(user, "User is not null")
	assert.NotNil(err, "An error should have been returned")

	if assert.Error(err) {
		assert.Equal("error", err.Error())
	}
}

func TestListGroups(t *testing.T) {
	assert := assert.New(t)
	adminClient := adminClientMock{}
	// Test-1 : listGroups() Get response from minio client with two Groups and return the same number on listGroups()
	mockGroupsList := []string{"group1", "group2"}

	// mock function response from listGroups()
	minioListGroupsMock = func() ([]string, error) {
		return mockGroupsList, nil
	}
	// get list Groups response this response should have Name, CreationDate, Size and Access
	// as part of of each Groups
	function := "listGroups()"
	groupsList, err := listGroups(adminClient)
	if err != nil {
		t.Errorf("Failed on %s:, error occurred: %s", function, err.Error())
	}
	// verify length of Groupss is correct
	assert.Equal(len(mockGroupsList), len(groupsList), fmt.Sprintf("Failed on %s: length of Groups's lists is not the same", function))

	for i, g := range groupsList {
		assert.Equal(mockGroupsList[i], g)
	}

	// Test-2 : listGroups() Return error and see that the error is handled correctly and returned
	minioListGroupsMock = func() ([]string, error) {
		return nil, errors.New("error")
	}
	_, err = listGroups(adminClient)
	if assert.Error(err) {
		assert.Equal("error", err.Error())
	}
}

func TestAddGroup(t *testing.T) {
	assert := assert.New(t)
	adminClient := adminClientMock{}
	// Test-1 : addGroup() add a new group with two members
	newGroup := "acmeGroup"
	groupMembers := []string{"user1", "user2"}
	// mock function response from updateGroupMembers()
	minioUpdateGroupMembersMock = func(madmin.GroupAddRemove) error {
		return nil
	}
	function := "addGroup()"
	if err := addGroup(adminClient, newGroup, groupMembers); err != nil {
		t.Errorf("Failed on %s:, error occurred: %s", function, err.Error())
	}

	// Test-2 : addGroup() Return error and see that the error is handled correctly and returned
	minioUpdateGroupMembersMock = func(madmin.GroupAddRemove) error {
		return errors.New("error")
	}

	if err := addGroup(adminClient, newGroup, groupMembers); assert.Error(err) {
		assert.Equal("error", err.Error())
	}
}

func TestRemoveGroup(t *testing.T) {
	assert := assert.New(t)
	adminClient := adminClientMock{}
	// Test-1 : removeGroup() remove group assume it has no members
	groupToRemove := "acmeGroup"
	// mock function response from updateGroupMembers()
	minioUpdateGroupMembersMock = func(madmin.GroupAddRemove) error {
		return nil
	}
	function := "removeGroup()"
	if err := removeGroup(adminClient, groupToRemove); err != nil {
		t.Errorf("Failed on %s:, error occurred: %s", function, err.Error())
	}

	// Test-2 : removeGroup() Return error and see that the error is handled correctly and returned
	minioUpdateGroupMembersMock = func(madmin.GroupAddRemove) error {
		return errors.New("error")
	}
	if err := removeGroup(adminClient, groupToRemove); assert.Error(err) {
		assert.Equal("error", err.Error())
	}
}

func TestGroupInfo(t *testing.T) {
	assert := assert.New(t)
	adminClient := adminClientMock{}
	// Test-1 : groupInfo() get group info
	groupName := "acmeGroup"
	mockResponse := &madmin.GroupDesc{
		Name:    groupName,
		Policy:  "policyTest",
		Members: []string{"user1", "user2"},
		Status:  "enabled",
	}
	// mock function response from updateGroupMembers()
	minioGetGroupDescriptionMock = func(group string) (*madmin.GroupDesc, error) {
		return mockResponse, nil
	}
	function := "groupInfo()"
	info, err := groupInfo(adminClient, groupName)
	if err != nil {
		t.Errorf("Failed on %s:, error occurred: %s", function, err.Error())
	}
	assert.Equal(groupName, info.Name)
	assert.Equal("policyTest", info.Policy)
	assert.ElementsMatch([]string{"user1", "user2"}, info.Members)
	assert.Equal("enabled", info.Status)

	// Test-2 : groupInfo() Return error and see that the error is handled correctly and returned
	minioGetGroupDescriptionMock = func(group string) (*madmin.GroupDesc, error) {
		return nil, errors.New("error")
	}
	_, err = groupInfo(adminClient, groupName)
	if assert.Error(err) {
		assert.Equal("error", err.Error())
	}
}

func TestUpdateGroupInfo(t *testing.T) {
	assert := assert.New(t)
	adminClient := adminClientMock{}
	// Test-1 : addOrDeleteMembers()  update group members add user3 and delete user2
	function := "addOrDeleteMembers()"
	groupName := "acmeGroup"
	mockGroupDesc := &madmin.GroupDesc{
		Name:    groupName,
		Policy:  "policyTest",
		Members: []string{"user1", "user2"},
		Status:  "enabled",
	}
	membersDesired := []string{"user3", "user1"}
	minioUpdateGroupMembersMock = func(madmin.GroupAddRemove) error {
		return nil
	}
	if err := addOrDeleteMembers(adminClient, mockGroupDesc, membersDesired); err != nil {
		t.Errorf("Failed on %s:, error occurred: %s", function, err.Error())
	}

	// Test-2 : addOrDeleteMembers()  handle error correctly
	minioUpdateGroupMembersMock = func(madmin.GroupAddRemove) error {
		return errors.New("error")
	}
	if err := addOrDeleteMembers(adminClient, mockGroupDesc, membersDesired); assert.Error(err) {
		assert.Equal("error", err.Error())
	}

	// Test-3 : addOrDeleteMembers()  only add members but handle error on adding
	minioUpdateGroupMembersMock = func(madmin.GroupAddRemove) error {
		return errors.New("error")
	}
	membersDesired = []string{"user3", "user1", "user2"}
	if err := addOrDeleteMembers(adminClient, mockGroupDesc, membersDesired); assert.Error(err) {
		assert.Equal("error", err.Error())
	}

	// Test-4: addOrDeleteMembers() no updates needed so error shall not be triggered or handled.
	minioUpdateGroupMembersMock = func(madmin.GroupAddRemove) error {
		return errors.New("error")
	}
	membersDesired = []string{"user1", "user2"}
	if err := addOrDeleteMembers(adminClient, mockGroupDesc, membersDesired); err != nil {
		t.Errorf("Failed on %s:, error occurred: %s", function, err.Error())
	}
}

func TestSetGroupStatus(t *testing.T) {
	assert := assert.New(t)
	adminClient := adminClientMock{}
	function := "setGroupStatus()"
	groupName := "acmeGroup"
	// Test-1: setGroupStatus() update valid disabled status
	expectedStatus := "disabled"
	minioSetGroupStatusMock = func(group string, status madmin.GroupStatus) error {
		return nil
	}
	if err := setGroupStatus(adminClient, groupName, expectedStatus); err != nil {
		t.Errorf("Failed on %s:, error occurred: %s", function, err.Error())
	}
	// Test-2: setGroupStatus() update valid enabled status
	expectedStatus = "enabled"
	minioSetGroupStatusMock = func(group string, status madmin.GroupStatus) error {
		return nil
	}
	if err := setGroupStatus(adminClient, groupName, expectedStatus); err != nil {
		t.Errorf("Failed on %s:, error occurred: %s", function, err.Error())
	}
	// Test-3: setGroupStatus() update invalid status, should send error
	expectedStatus = "invalid"
	minioSetGroupStatusMock = func(group string, status madmin.GroupStatus) error {
		return nil
	}
	if err := setGroupStatus(adminClient, groupName, expectedStatus); assert.Error(err) {
		assert.Equal("status not valid", err.Error())
	}
	// Test-4: setGroupStatus() handler error correctly
	expectedStatus = "enabled"
	minioSetGroupStatusMock = func(group string, status madmin.GroupStatus) error {
		return errors.New("error")
	}
	if err := setGroupStatus(adminClient, groupName, expectedStatus); assert.Error(err) {
		assert.Equal("error", err.Error())
	}
<<<<<<< HEAD
=======
}

func TestListPolicies(t *testing.T) {
	assert := assert.New(t)
	adminClient := adminClientMock{}
	mockPoliciesList := map[string][]byte{
		"readonly":    []byte("{\"Version\":\"2012-10-17\",\"Statement\":[{\"Effect\":\"Allow\",\"Action\":[\"s3:GetBucketLocation\",\"s3:GetObject\"],\"Resource\":[\"arn:aws:s3:::*\"]}]}"),
		"readwrite":   []byte("{\"Version\":\"2012-10-17\",\"Statement\":[{\"Effect\":\"Allow\",\"Action\":[\"s3:*\"],\"Resource\":[\"arn:aws:s3:::*\"]}]}"),
		"diagnostics": []byte("{\"Version\":\"2012-10-17\",\"Statement\":[{\"Effect\":\"Allow\",\"Action\":[\"admin:ServerInfo\",\"admin:HardwareInfo\",\"admin:TopLocksInfo\",\"admin:PerfInfo\",\"admin:Profiling\",\"admin:ServerTrace\",\"admin:ConsoleLog\"],\"Resource\":[\"arn:aws:s3:::*\"]}]}"),
	}
	assertPoliciesMap := map[string]models.Policy{
		"readonly": {
			Name: "readonly",
			Statements: []*models.Statement{
				{
					Actions:   []string{"s3:GetBucketLocation", "s3:GetObject"},
					Effect:    "Allow",
					Resources: []string{"arn:aws:s3:::*"},
				},
			},
			Version: "2012-10-17",
		},
		"readwrite": {
			Name: "readwrite",
			Statements: []*models.Statement{
				{
					Actions:   []string{"s3:*"},
					Effect:    "Allow",
					Resources: []string{"arn:aws:s3:::*"},
				},
			},
			Version: "2012-10-17",
		},
		"diagnostics": {
			Name: "diagnostics",
			Statements: []*models.Statement{
				{
					Actions: []string{
						"admin:ServerInfo",
						"admin:HardwareInfo",
						"admin:TopLocksInfo",
						"admin:PerfInfo",
						"admin:Profiling",
						"admin:ServerTrace",
						"admin:ConsoleLog",
					},
					Effect:    "Allow",
					Resources: []string{"arn:aws:s3:::*"},
				},
			},
			Version: "2012-10-17",
		},
	}
	// mock function response from listPolicies()
	minioListPoliciesMock = func() (map[string][]byte, error) {
		return mockPoliciesList, nil
	}
	// Test-1 : listPolicies() Get response from minio client with three Canned Policies and return the same number on listPolicies()
	function := "listPolicies()"
	policiesList, err := listPolicies(adminClient)
	if err != nil {
		t.Errorf("Failed on %s:, error occurred: %s", function, err.Error())
	}
	// verify length of Policies is correct
	assert.Equal(len(mockPoliciesList), len(policiesList), fmt.Sprintf("Failed on %s: length of Policies's lists is not the same", function))
	// Test-2 :
	// get list policies response, this response should have Name, Version and Statement
	// as part of each Policy
	for _, policy := range policiesList {
		assertPolicy := assertPoliciesMap[policy.Name]
		// Check if policy statement has the same length as in the assertPoliciesMap
		assert.Equal(len(policy.Statements), len(assertPolicy.Statements))
		// Check if policy name is the same as in the assertPoliciesMap
		assert.Equal(policy.Name, assertPolicy.Name)
		// Check if policy version is the same as in the assertPoliciesMap
		assert.Equal(policy.Version, assertPolicy.Version)
		// Iterate over each policy statement
		for i, statement := range policy.Statements {
			// Check if each statement effect is the same as in the assertPoliciesMap statement
			assert.Equal(statement.Effect, assertPolicy.Statements[i].Effect)
			// Check if each statement action is the same as in the assertPoliciesMap statement
			assert.Equal(statement.Actions, assertPolicy.Statements[i].Actions)
			// Check if each statement resource is the same as in the assertPoliciesMap resource
			assert.Equal(statement.Resources, assertPolicy.Statements[i].Resources)
		}
	}
	// Test-3 : listPolicies() Return error and see that the error is handled correctly and returned
	minioListPoliciesMock = func() (map[string][]byte, error) {
		return nil, errors.New("error")
	}
	_, err = listPolicies(adminClient)
	if assert.Error(err) {
		assert.Equal("error", err.Error())
	}
	//Test-4 : listPolicies() handles malformed json
	minioListPoliciesMock = func() (map[string][]byte, error) {
		malformedData := map[string][]byte{
			"malformed-policy": []byte("asdasdasdasdasd"),
		}
		return malformedData, nil
	}
	_, err = listPolicies(adminClient)
	if assert.Error(err) {
		assert.NotEmpty(err.Error())
	}
}

func TestRemovePolicy(t *testing.T) {
	assert := assert.New(t)
	adminClient := adminClientMock{}
	// Test-1 : removePolicy() remove an existing policy
	policyToRemove := "mcs-policy"
	minioRemovePolicyMock = func(name string) error {
		return nil
	}
	function := "removePolicy()"
	if err := removePolicy(adminClient, policyToRemove); err != nil {
		t.Errorf("Failed on %s:, error occurred: %s", function, err.Error())
	}
	// Test-2 : removePolicy() Return error and see that the error is handled correctly and returned
	minioRemovePolicyMock = func(name string) error {
		return errors.New("error")
	}
	if err := removePolicy(adminClient, policyToRemove); assert.Error(err) {
		assert.Equal("error", err.Error())
	}
}

func TestAddPolicy(t *testing.T) {
	assert := assert.New(t)
	adminClient := adminClientMock{}
	policyName := "new-policy"
	policyDefinition := "{\"Version\":\"2012-10-17\",\"Statement\":[{\"Effect\":\"Allow\",\"Action\":[\"s3:GetBucketLocation\",\"s3:GetObject\",\"s3:ListAllMyBuckets\"],\"Resource\":[\"arn:aws:s3:::*\"]}]}"
	minioAddPolicyMock = func(name, policy string) error {
		return nil
	}
	minioGetPolicyMock = func(name string) (bytes []byte, err error) {
		return []byte(policyDefinition), nil
	}
	assertPolicy := models.Policy{
		Name: "new-policy",
		Statements: []*models.Statement{
			{
				Actions:   []string{"s3:GetBucketLocation", "s3:GetObject", "s3:ListAllMyBuckets"},
				Effect:    "Allow",
				Resources: []string{"arn:aws:s3:::*"},
			},
		},
		Version: "2012-10-17",
	}
	// Test-1 : addPolicy() adds a new policy
	function := "addPolicy()"
	policy, err := addPolicy(adminClient, policyName, policyDefinition)
	if err != nil {
		t.Errorf("Failed on %s:, error occurred: %s", function, err.Error())
	}
	assert.Equal(policy.Name, assertPolicy.Name)
	assert.Equal(policy.Version, assertPolicy.Version)
	assert.Equal(len(policy.Statements), len(assertPolicy.Statements))
	// Test-2 : addPolicy() got an error while adding policy
	minioAddPolicyMock = func(name, policy string) error {
		return errors.New("error")
	}
	if _, err := addPolicy(adminClient, policyName, policyDefinition); assert.Error(err) {
		assert.Equal("error", err.Error())
	}
	// Test-3 : addPolicy() got an error while retrieving policy
	minioAddPolicyMock = func(name, policy string) error {
		return nil
	}
	minioGetPolicyMock = func(name string) (bytes []byte, err error) {
		return nil, errors.New("error")
	}
	if _, err := addPolicy(adminClient, policyName, policyDefinition); assert.Error(err) {
		assert.Equal("error", err.Error())
	}
	// Test-4 : addPolicy() got an error while parsing policy
	minioGetPolicyMock = func(name string) (bytes []byte, err error) {
		return []byte("eaeaeaeae"), nil
	}
	if _, err := addPolicy(adminClient, policyName, policyDefinition); assert.Error(err) {
		assert.NotEmpty(err.Error())
	}
}

func TestListConfig(t *testing.T) {
	assert := assert.New(t)
	adminClient := adminClientMock{}
	function := "listConfig()"
	// Test-1 : listConfig() get list of two configurations and ensure is output correctly
	configListMock := []madmin.HelpKV{
		madmin.HelpKV{
			Key:         "region",
			Description: "label the location of the server",
		},
		madmin.HelpKV{
			Key:         "notify_nsq",
			Description: "publish bucket notifications to NSQ endpoints",
		},
	}
	mockConfigList := madmin.Help{
		SubSys:          "sys",
		Description:     "desc",
		MultipleTargets: false,
		KeysHelp:        configListMock,
	}

	// mock function response from listConfig()
	minioHelpConfigKVMock = func(subSys, key string, envOnly bool) (madmin.Help, error) {
		return mockConfigList, nil
	}

	configList, err := listConfig(adminClient)
	if err != nil {
		t.Errorf("Failed on %s:, error occurred: %s", function, err.Error())
	}
	// verify length of keys is correct
	assert.Equal(len(configListMock), len(configList.KeysHelp), fmt.Sprintf("Failed on %s: length of Configs's lists is not the same", function))
	// verify KeysHelp content
	for i, g := range configList.KeysHelp {
		assert.Equal(mockConfigList.KeysHelp[i], g)
	}
	assert.Equal(mockConfigList.SubSys, configList.SubSys)
	assert.Equal(mockConfigList.Description, configList.Description)
	assert.Equal(mockConfigList.MultipleTargets, configList.MultipleTargets)

	// Test-2 : listConfig() Return error and see that the error is handled correctly and returned
	// mock function response from listConfig()
	minioHelpConfigKVMock = func(subSys, key string, envOnly bool) (madmin.Help, error) {
		return madmin.Help{}, errors.New("error")
	}

	_, err = listConfig(adminClient)
	if assert.Error(err) {
		assert.Equal("error", err.Error())
	}
}

func TestGetConfigInfo(t *testing.T) {
	assert := assert.New(t)
	adminClient := adminClientMock{}
	function := "getConfig()"
	// Test-1 : getConfig() get info of postgres configuration, has 3 key-value pairs
	configMock := []madmin.Target{
		madmin.Target{
			SubSystem: "notify_postgres",
			KVS: []madmin.KV{
				madmin.KV{
					Key:   "enable",
					Value: "off",
				},
				madmin.KV{
					Key:   "format",
					Value: "namespace",
				},
				madmin.KV{
					Key:   "connection",
					Value: "",
				},
			},
		},
	}
	// mock function response from getConfig()
	minioGetConfigKVMock = func(key string) (madmin.Targets, error) {
		return configMock, nil
	}
	configNameToGet := "notify_postgres"
	configInfo, err := getConfig(adminClient, configNameToGet)
	if err != nil {
		t.Errorf("Failed on %s:, error occurred: %s", function, err.Error())
	}
	// verify length of keys is correct
	assert.Equal(len(configMock[0].KVS), len(configInfo.KVS), fmt.Sprintf("Failed on %s: length of Configs's lists is not the same", function))
	// verify KeysHelp content
	for i, kv := range configInfo.KVS {
		assert.Equal(configMock[0].KVS[i], kv)
	}
	assert.Equal(configNameToGet, configInfo.SubSystem)

	// Test-2 : getConfig() Return error and see that the error is handled correctly and returned
	minioGetConfigKVMock = func(key string) (madmin.Targets, error) {
		return madmin.Targets{}, errors.New("error")
	}
	_, err = getConfig(adminClient, configNameToGet)
	if assert.Error(err) {
		assert.Equal("error", err.Error())
	}

	// Test-3 : getConfig() get info but Response has empty results (possible)
	configMock = []madmin.Target{}
	// mock function response from getConfig()
	minioGetConfigKVMock = func(key string) (madmin.Targets, error) {
		return configMock, nil
	}
	configNameToGet = "notify_postgres"
	configInfo, err = getConfig(adminClient, configNameToGet)
	if err != nil {
		t.Errorf("Failed on %s:, error occurred: %s", function, err.Error())
	}
	// verify length of keys is correct
	assert.Equal(0, len(configInfo.KVS), fmt.Sprintf("Failed on %s: length of Configs's lists is not the same", function))
	assert.Equal("", configInfo.SubSystem)
>>>>>>> 94e29986
}<|MERGE_RESOLUTION|>--- conflicted
+++ resolved
@@ -35,15 +35,8 @@
 var minioUpdateGroupMembersMock func(madmin.GroupAddRemove) error
 var minioGetGroupDescriptionMock func(group string) (*madmin.GroupDesc, error)
 var minioSetGroupStatusMock func(group string, status madmin.GroupStatus) error
-<<<<<<< HEAD
-=======
-var minioListPoliciesMock func() (map[string][]byte, error)
-var minioGetPolicyMock func(name string) ([]byte, error)
-var minioRemovePolicyMock func(name string) error
-var minioAddPolicyMock func(name, policy string) error
 var minioHelpConfigKVMock func(subSys, key string, envOnly bool) (madmin.Help, error)
 var minioGetConfigKVMock func(name string) (madmin.Targets, error)
->>>>>>> 94e29986
 
 // Define a mock struct of Admin Client interface implementation
 type adminClientMock struct {
@@ -382,191 +375,6 @@
 	}
 	if err := setGroupStatus(adminClient, groupName, expectedStatus); assert.Error(err) {
 		assert.Equal("error", err.Error())
-	}
-<<<<<<< HEAD
-=======
-}
-
-func TestListPolicies(t *testing.T) {
-	assert := assert.New(t)
-	adminClient := adminClientMock{}
-	mockPoliciesList := map[string][]byte{
-		"readonly":    []byte("{\"Version\":\"2012-10-17\",\"Statement\":[{\"Effect\":\"Allow\",\"Action\":[\"s3:GetBucketLocation\",\"s3:GetObject\"],\"Resource\":[\"arn:aws:s3:::*\"]}]}"),
-		"readwrite":   []byte("{\"Version\":\"2012-10-17\",\"Statement\":[{\"Effect\":\"Allow\",\"Action\":[\"s3:*\"],\"Resource\":[\"arn:aws:s3:::*\"]}]}"),
-		"diagnostics": []byte("{\"Version\":\"2012-10-17\",\"Statement\":[{\"Effect\":\"Allow\",\"Action\":[\"admin:ServerInfo\",\"admin:HardwareInfo\",\"admin:TopLocksInfo\",\"admin:PerfInfo\",\"admin:Profiling\",\"admin:ServerTrace\",\"admin:ConsoleLog\"],\"Resource\":[\"arn:aws:s3:::*\"]}]}"),
-	}
-	assertPoliciesMap := map[string]models.Policy{
-		"readonly": {
-			Name: "readonly",
-			Statements: []*models.Statement{
-				{
-					Actions:   []string{"s3:GetBucketLocation", "s3:GetObject"},
-					Effect:    "Allow",
-					Resources: []string{"arn:aws:s3:::*"},
-				},
-			},
-			Version: "2012-10-17",
-		},
-		"readwrite": {
-			Name: "readwrite",
-			Statements: []*models.Statement{
-				{
-					Actions:   []string{"s3:*"},
-					Effect:    "Allow",
-					Resources: []string{"arn:aws:s3:::*"},
-				},
-			},
-			Version: "2012-10-17",
-		},
-		"diagnostics": {
-			Name: "diagnostics",
-			Statements: []*models.Statement{
-				{
-					Actions: []string{
-						"admin:ServerInfo",
-						"admin:HardwareInfo",
-						"admin:TopLocksInfo",
-						"admin:PerfInfo",
-						"admin:Profiling",
-						"admin:ServerTrace",
-						"admin:ConsoleLog",
-					},
-					Effect:    "Allow",
-					Resources: []string{"arn:aws:s3:::*"},
-				},
-			},
-			Version: "2012-10-17",
-		},
-	}
-	// mock function response from listPolicies()
-	minioListPoliciesMock = func() (map[string][]byte, error) {
-		return mockPoliciesList, nil
-	}
-	// Test-1 : listPolicies() Get response from minio client with three Canned Policies and return the same number on listPolicies()
-	function := "listPolicies()"
-	policiesList, err := listPolicies(adminClient)
-	if err != nil {
-		t.Errorf("Failed on %s:, error occurred: %s", function, err.Error())
-	}
-	// verify length of Policies is correct
-	assert.Equal(len(mockPoliciesList), len(policiesList), fmt.Sprintf("Failed on %s: length of Policies's lists is not the same", function))
-	// Test-2 :
-	// get list policies response, this response should have Name, Version and Statement
-	// as part of each Policy
-	for _, policy := range policiesList {
-		assertPolicy := assertPoliciesMap[policy.Name]
-		// Check if policy statement has the same length as in the assertPoliciesMap
-		assert.Equal(len(policy.Statements), len(assertPolicy.Statements))
-		// Check if policy name is the same as in the assertPoliciesMap
-		assert.Equal(policy.Name, assertPolicy.Name)
-		// Check if policy version is the same as in the assertPoliciesMap
-		assert.Equal(policy.Version, assertPolicy.Version)
-		// Iterate over each policy statement
-		for i, statement := range policy.Statements {
-			// Check if each statement effect is the same as in the assertPoliciesMap statement
-			assert.Equal(statement.Effect, assertPolicy.Statements[i].Effect)
-			// Check if each statement action is the same as in the assertPoliciesMap statement
-			assert.Equal(statement.Actions, assertPolicy.Statements[i].Actions)
-			// Check if each statement resource is the same as in the assertPoliciesMap resource
-			assert.Equal(statement.Resources, assertPolicy.Statements[i].Resources)
-		}
-	}
-	// Test-3 : listPolicies() Return error and see that the error is handled correctly and returned
-	minioListPoliciesMock = func() (map[string][]byte, error) {
-		return nil, errors.New("error")
-	}
-	_, err = listPolicies(adminClient)
-	if assert.Error(err) {
-		assert.Equal("error", err.Error())
-	}
-	//Test-4 : listPolicies() handles malformed json
-	minioListPoliciesMock = func() (map[string][]byte, error) {
-		malformedData := map[string][]byte{
-			"malformed-policy": []byte("asdasdasdasdasd"),
-		}
-		return malformedData, nil
-	}
-	_, err = listPolicies(adminClient)
-	if assert.Error(err) {
-		assert.NotEmpty(err.Error())
-	}
-}
-
-func TestRemovePolicy(t *testing.T) {
-	assert := assert.New(t)
-	adminClient := adminClientMock{}
-	// Test-1 : removePolicy() remove an existing policy
-	policyToRemove := "mcs-policy"
-	minioRemovePolicyMock = func(name string) error {
-		return nil
-	}
-	function := "removePolicy()"
-	if err := removePolicy(adminClient, policyToRemove); err != nil {
-		t.Errorf("Failed on %s:, error occurred: %s", function, err.Error())
-	}
-	// Test-2 : removePolicy() Return error and see that the error is handled correctly and returned
-	minioRemovePolicyMock = func(name string) error {
-		return errors.New("error")
-	}
-	if err := removePolicy(adminClient, policyToRemove); assert.Error(err) {
-		assert.Equal("error", err.Error())
-	}
-}
-
-func TestAddPolicy(t *testing.T) {
-	assert := assert.New(t)
-	adminClient := adminClientMock{}
-	policyName := "new-policy"
-	policyDefinition := "{\"Version\":\"2012-10-17\",\"Statement\":[{\"Effect\":\"Allow\",\"Action\":[\"s3:GetBucketLocation\",\"s3:GetObject\",\"s3:ListAllMyBuckets\"],\"Resource\":[\"arn:aws:s3:::*\"]}]}"
-	minioAddPolicyMock = func(name, policy string) error {
-		return nil
-	}
-	minioGetPolicyMock = func(name string) (bytes []byte, err error) {
-		return []byte(policyDefinition), nil
-	}
-	assertPolicy := models.Policy{
-		Name: "new-policy",
-		Statements: []*models.Statement{
-			{
-				Actions:   []string{"s3:GetBucketLocation", "s3:GetObject", "s3:ListAllMyBuckets"},
-				Effect:    "Allow",
-				Resources: []string{"arn:aws:s3:::*"},
-			},
-		},
-		Version: "2012-10-17",
-	}
-	// Test-1 : addPolicy() adds a new policy
-	function := "addPolicy()"
-	policy, err := addPolicy(adminClient, policyName, policyDefinition)
-	if err != nil {
-		t.Errorf("Failed on %s:, error occurred: %s", function, err.Error())
-	}
-	assert.Equal(policy.Name, assertPolicy.Name)
-	assert.Equal(policy.Version, assertPolicy.Version)
-	assert.Equal(len(policy.Statements), len(assertPolicy.Statements))
-	// Test-2 : addPolicy() got an error while adding policy
-	minioAddPolicyMock = func(name, policy string) error {
-		return errors.New("error")
-	}
-	if _, err := addPolicy(adminClient, policyName, policyDefinition); assert.Error(err) {
-		assert.Equal("error", err.Error())
-	}
-	// Test-3 : addPolicy() got an error while retrieving policy
-	minioAddPolicyMock = func(name, policy string) error {
-		return nil
-	}
-	minioGetPolicyMock = func(name string) (bytes []byte, err error) {
-		return nil, errors.New("error")
-	}
-	if _, err := addPolicy(adminClient, policyName, policyDefinition); assert.Error(err) {
-		assert.Equal("error", err.Error())
-	}
-	// Test-4 : addPolicy() got an error while parsing policy
-	minioGetPolicyMock = func(name string) (bytes []byte, err error) {
-		return []byte("eaeaeaeae"), nil
-	}
-	if _, err := addPolicy(adminClient, policyName, policyDefinition); assert.Error(err) {
-		assert.NotEmpty(err.Error())
 	}
 }
 
@@ -687,5 +495,4 @@
 	// verify length of keys is correct
 	assert.Equal(0, len(configInfo.KVS), fmt.Sprintf("Failed on %s: length of Configs's lists is not the same", function))
 	assert.Equal("", configInfo.SubSystem)
->>>>>>> 94e29986
 }