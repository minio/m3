// This file is part of MinIO Orchestrator
// Copyright (c) 2020 MinIO, Inc.
//
// This program is free software: you can redistribute it and/or modify
// it under the terms of the GNU Affero General Public License as published by
// the Free Software Foundation, either version 3 of the License, or
// (at your option) any later version.
//
// This program is distributed in the hope that it will be useful,
// but WITHOUT ANY WARRANTY; without even the implied warranty of
// MERCHANTABILITY or FITNESS FOR A PARTICULAR PURPOSE.  See the
// GNU Affero General Public License for more details.
//
// You should have received a copy of the GNU Affero General Public License
// along with this program.  If not, see <http://www.gnu.org/licenses/>.

package restapi

import (
	"crypto/tls"
	"hash/fnv"
	"net"
	"net/http"
	"net/url"
	"path/filepath"
	"runtime"
	"sync"
	"time"

	"github.com/minio/mc/pkg/httptracer"
	"github.com/minio/mc/pkg/probe"
	"github.com/minio/minio/pkg/madmin"
)

const globalAppName = "orchestrator portal"

// newAdminFactory encloses New function with client cache.
func newAdminFactory() func(config *Config) (*madmin.AdminClient, *probe.Error) {
	clientCache := make(map[uint32]*madmin.AdminClient)
	mutex := &sync.Mutex{}

	// Return New function.
	return func(config *Config) (*madmin.AdminClient, *probe.Error) {
		// Creates a parsed URL.
		targetURL, e := url.Parse(config.HostURL)
		if e != nil {
			return nil, probe.NewError(e)
		}
		// By default enable HTTPs.
		useTLS := true
		if targetURL.Scheme == "http" {
			useTLS = false
		}

		// Save if target supports virtual host style.
		hostName := targetURL.Host

		// Generate a hash out of s3Conf.
		confHash := fnv.New32a()
		confHash.Write([]byte(hostName + config.AccessKey + config.SecretKey))
		confSum := confHash.Sum32()

		// Lookup previous cache by hash.
		mutex.Lock()
		defer mutex.Unlock()
		var api *madmin.AdminClient
		var found bool
		if api, found = clientCache[confSum]; !found {
			// Not found. Instantiate a new MinIO
			var e error
			api, e = madmin.New(hostName, config.AccessKey, config.SecretKey, useTLS)
			if e != nil {
				return nil, probe.NewError(e)
			}

			// Keep TLS config.
			tlsConfig := &tls.Config{}
			if config.Insecure {
				tlsConfig.InsecureSkipVerify = true
			}

			var transport http.RoundTripper = &http.Transport{
				Proxy: http.ProxyFromEnvironment,
				DialContext: (&net.Dialer{
					Timeout:   30 * time.Second,
					KeepAlive: 30 * time.Second,
				}).DialContext,
				MaxIdleConns:          100,
				IdleConnTimeout:       90 * time.Second,
				TLSHandshakeTimeout:   10 * time.Second,
				ExpectContinueTimeout: 1 * time.Second,
				TLSClientConfig:       tlsConfig,
			}

			if config.Debug {
				transport = httptracer.GetNewTraceTransport(newTraceV4(), transport)
			}

			// Set custom transport.
			api.SetCustomTransport(transport)

			// Set app info.
			api.SetAppInfo(config.AppName, config.AppVersion)

			// Cache the new MinIO Client with hash of config as key.
			clientCache[confSum] = api
		}

		// Store the new api object.
		return api, nil
	}
}

// NewAdminClient gives a new client interface
func NewAdminClient(url string, accessKey string, secretKey string) (*madmin.AdminClient, *probe.Error) {
	appName := filepath.Base(globalAppName)
	s3Client, err := s3AdminNew(&Config{
		HostURL:     url,
		AccessKey:   accessKey,
		SecretKey:   secretKey,
		AppName:     appName,
		AppVersion:  Version,
		AppComments: []string{appName, runtime.GOOS, runtime.GOARCH},
	})
	if err != nil {
		return nil, err.Trace(url)
	}
	return s3Client, nil
}

// s3AdminNew returns an initialized minioAdmin structure. If debug is enabled,
// it also enables an internal trace transport.
var s3AdminNew = newAdminFactory()

// Define MinioAdmin interface with all functions to be implemented
// by mock when testing, it should include all MinioAdmin respective api calls
// that are used within this project.
type MinioAdmin interface {
	listUsers() (map[string]madmin.UserInfo, error)
	addUser(acessKey, SecretKey string) error
	listGroups() ([]string, error)
	updateGroupMembers(madmin.GroupAddRemove) error
	getGroupDescription(grouo string) (*madmin.GroupDesc, error)
	setGroupStatus(group string, status madmin.GroupStatus) error
	listPolicies() (map[string][]byte, error)
	getPolicy(name string) ([]byte, error)
	removePolicy(name string) error
	addPolicy(name, policy string) error
<<<<<<< HEAD
	setPolicy(policyName, entityName string, isGroup bool) error
=======
	getConfigKV(key string) (madmin.Targets, error)
	helpConfigKV(subSys, key string, envOnly bool) (madmin.Help, error)
>>>>>>> 94e29986
}

// Interface implementation
//
// Define the structure of a minIO Client and define the functions that are actually used
// from minIO api.
type adminClient struct {
	client *madmin.AdminClient
}

// implements madmin.ListUsers()
func (ac adminClient) listUsers() (map[string]madmin.UserInfo, error) {
	return ac.client.ListUsers()
}

// implements madmin.AddUser()
func (ac adminClient) addUser(acessKey, secretKey string) error {
	return ac.client.AddUser(acessKey, secretKey)
}

// implements madmin.ListGroups()
func (ac adminClient) listGroups() ([]string, error) {
	return ac.client.ListGroups()
}

// implements madmin.UpdateGroupMembers()
func (ac adminClient) updateGroupMembers(greq madmin.GroupAddRemove) error {
	return ac.client.UpdateGroupMembers(greq)
}

// implements madmin.GetGroupDescription(group)
func (ac adminClient) getGroupDescription(group string) (*madmin.GroupDesc, error) {
	return ac.client.GetGroupDescription(group)
}

// implements madmin.SetGroupStatus(group, status)
func (ac adminClient) setGroupStatus(group string, status madmin.GroupStatus) error {
	return ac.client.SetGroupStatus(group, status)
}

// implements madmin.ListCannedPolicies()
func (ac adminClient) listPolicies() (map[string][]byte, error) {
	return ac.client.ListCannedPolicies()
}

// implements madmin.ListCannedPolicies()
func (ac adminClient) getPolicy(name string) ([]byte, error) {
	return ac.client.InfoCannedPolicy(name)
}

// implements madmin.RemoveCannedPolicy()
func (ac adminClient) removePolicy(name string) error {
	return ac.client.RemoveCannedPolicy(name)
}

// implements madmin.AddCannedPolicy()
func (ac adminClient) addPolicy(name, policy string) error {
	return ac.client.AddCannedPolicy(name, policy)
}

<<<<<<< HEAD
func (ac adminClient) setPolicy(policyName, entityName string, isGroup bool) error {
	return ac.client.SetPolicy(policyName, entityName, isGroup)
=======
// implements madmin.GetConfigKV()
func (ac adminClient) getConfigKV(key string) (madmin.Targets, error) {
	return ac.client.GetConfigKV(key)
}

// implements madmin.HelpConfigKV()
func (ac adminClient) helpConfigKV(subSys, key string, envOnly bool) (madmin.Help, error) {
	return ac.client.HelpConfigKV(subSys, key, envOnly)
>>>>>>> 94e29986
}

func newMAdminClient() (*madmin.AdminClient, error) {
	endpoint := "https://play.min.io"
	accessKeyID := "Q3AM3UQ867SPQQA43P2F"
	secretAccessKey := "zuf+tfteSlswRu7BJ86wekitnifILbZam1KYY3TG"

	adminClient, pErr := NewAdminClient(endpoint, accessKeyID, secretAccessKey)
	if pErr != nil {
		return nil, pErr.Cause
	}
	return adminClient, nil
}<|MERGE_RESOLUTION|>--- conflicted
+++ resolved
@@ -146,12 +146,9 @@
 	getPolicy(name string) ([]byte, error)
 	removePolicy(name string) error
 	addPolicy(name, policy string) error
-<<<<<<< HEAD
 	setPolicy(policyName, entityName string, isGroup bool) error
-=======
 	getConfigKV(key string) (madmin.Targets, error)
 	helpConfigKV(subSys, key string, envOnly bool) (madmin.Help, error)
->>>>>>> 94e29986
 }
 
 // Interface implementation
@@ -212,10 +209,11 @@
 	return ac.client.AddCannedPolicy(name, policy)
 }
 
-<<<<<<< HEAD
+// implements madmin.SetPolicy()
 func (ac adminClient) setPolicy(policyName, entityName string, isGroup bool) error {
 	return ac.client.SetPolicy(policyName, entityName, isGroup)
-=======
+}
+
 // implements madmin.GetConfigKV()
 func (ac adminClient) getConfigKV(key string) (madmin.Targets, error) {
 	return ac.client.GetConfigKV(key)
@@ -224,7 +222,6 @@
 // implements madmin.HelpConfigKV()
 func (ac adminClient) helpConfigKV(subSys, key string, envOnly bool) (madmin.Help, error) {
 	return ac.client.HelpConfigKV(subSys, key, envOnly)
->>>>>>> 94e29986
 }
 
 func newMAdminClient() (*madmin.AdminClient, error) {
