--- conflicted
+++ resolved
@@ -1,9 +1,5 @@
 {
-<<<<<<< HEAD
   "api_addr": "http://127.0.0.1:8200",
-=======
-  "api_addr": "https://127.0.0.1:8200",
->>>>>>> a2a274f4
   "backend": {
     "file": {
       "path": "storage/file"
@@ -14,16 +10,7 @@
   "listener": {
     "tcp": {
       "address": "0.0.0.0:8200",
-<<<<<<< HEAD
       "tls_disable": true
-=======
-      "tls_cert_file": "tls/server.cert",
-      "tls_key_file": "tls/server.key",
-      "tls_skip_verify": true,
-      "tls_require_and_verify_client_cert": false,
-      "tls_disable_client_certs": true,
-      "VAULT_SKIP_VERIFY": true
->>>>>>> a2a274f4
-    },
+    }
   }
 }